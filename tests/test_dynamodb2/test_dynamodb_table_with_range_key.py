--- conflicted
+++ resolved
@@ -1,4 +1,3 @@
-<<<<<<< HEAD
 from __future__ import unicode_literals
 
 from decimal import Decimal
@@ -1345,6 +1344,34 @@
         'subject': '123',
     })
 
+@mock_dynamodb2
+def test_update_item_delete_value_string_set():
+    table = _create_table_with_range_key()
+
+    table.put_item(Item={
+        'forum_name': 'the-key',
+        'subject': '123',
+        'string_set': set(['str1', 'str2']),
+    })
+
+    item_key = {'forum_name': 'the-key', 'subject': '123'}
+    table.update_item(
+        Key=item_key,
+        AttributeUpdates={
+            'string_set': {
+                'Action': u'DELETE',
+                'Value': set(['str2']),
+            },
+        },
+    )
+
+    returned_item = dict((k, str(v) if isinstance(v, Decimal) else v)
+                         for k, v in table.get_item(Key=item_key)['Item'].items())
+    dict(returned_item).should.equal({
+        'string_set': set(['str1']),
+        'forum_name': 'the-key',
+        'subject': '123',
+    })
 
 @mock_dynamodb2
 def test_update_item_add_value_does_not_exist_is_created():
@@ -1962,1998 +1989,6 @@
     results = page1['Items'] + page2['Items']
     subjects = set([int(r['subject']) for r in results])
     subjects.should.equal(set(range(10)))
-=======
-from __future__ import unicode_literals
-
-from decimal import Decimal
-
-import boto
-import boto3
-from boto3.dynamodb.conditions import Key
-from botocore.exceptions import ClientError
-import sure  # noqa
-from freezegun import freeze_time
-from moto import mock_dynamodb2, mock_dynamodb2_deprecated
-from boto.exception import JSONResponseError
-from tests.helpers import requires_boto_gte
-try:
-    from boto.dynamodb2.fields import GlobalAllIndex, HashKey, RangeKey, AllIndex
-    from boto.dynamodb2.table import Item, Table
-    from boto.dynamodb2.types import STRING, NUMBER
-    from boto.dynamodb2.exceptions import ValidationException
-    from boto.dynamodb2.exceptions import ConditionalCheckFailedException
-except ImportError:
-    pass
-
-
-def create_table():
-    table = Table.create('messages', schema=[
-        HashKey('forum_name'),
-        RangeKey('subject'),
-    ], throughput={
-        'read': 10,
-        'write': 10,
-    })
-    return table
-
-
-def create_table_with_local_indexes():
-    table = Table.create(
-        'messages',
-        schema=[
-            HashKey('forum_name'),
-            RangeKey('subject'),
-        ],
-        throughput={
-            'read': 10,
-            'write': 10,
-        },
-        indexes=[
-            AllIndex(
-                'threads_index',
-                parts=[
-                    HashKey('forum_name', data_type=STRING),
-                    RangeKey('threads', data_type=NUMBER),
-                ]
-            )
-        ]
-    )
-    return table
-
-
-def iterate_results(res):
-    for i in res:
-        pass
-
-
-@requires_boto_gte("2.9")
-@mock_dynamodb2_deprecated
-@freeze_time("2012-01-14")
-def test_create_table():
-    table = create_table()
-    expected = {
-        'Table': {
-            'AttributeDefinitions': [
-                {'AttributeName': 'forum_name', 'AttributeType': 'S'},
-                {'AttributeName': 'subject', 'AttributeType': 'S'}
-            ],
-            'ProvisionedThroughput': {
-                'NumberOfDecreasesToday': 0, 'WriteCapacityUnits': 10, 'ReadCapacityUnits': 10
-            },
-            'TableSizeBytes': 0,
-            'TableName': 'messages',
-            'TableStatus': 'ACTIVE',
-            'TableArn': 'arn:aws:dynamodb:us-east-1:123456789011:table/messages',
-            'KeySchema': [
-                {'KeyType': 'HASH', 'AttributeName': 'forum_name'},
-                {'KeyType': 'RANGE', 'AttributeName': 'subject'}
-            ],
-            'LocalSecondaryIndexes': [],
-            'ItemCount': 0, 'CreationDateTime': 1326499200.0,
-            'GlobalSecondaryIndexes': []
-        }
-    }
-    table.describe().should.equal(expected)
-
-
-@requires_boto_gte("2.9")
-@mock_dynamodb2_deprecated
-@freeze_time("2012-01-14")
-def test_create_table_with_local_index():
-    table = create_table_with_local_indexes()
-    expected = {
-        'Table': {
-            'AttributeDefinitions': [
-                {'AttributeName': 'forum_name', 'AttributeType': 'S'},
-                {'AttributeName': 'subject', 'AttributeType': 'S'},
-                {'AttributeName': 'threads', 'AttributeType': 'N'}
-            ],
-            'ProvisionedThroughput': {
-                'NumberOfDecreasesToday': 0,
-                'WriteCapacityUnits': 10,
-                'ReadCapacityUnits': 10,
-            },
-            'TableSizeBytes': 0,
-            'TableName': 'messages',
-            'TableStatus': 'ACTIVE',
-            'TableArn': 'arn:aws:dynamodb:us-east-1:123456789011:table/messages',
-            'KeySchema': [
-                {'KeyType': 'HASH', 'AttributeName': 'forum_name'},
-                {'KeyType': 'RANGE', 'AttributeName': 'subject'}
-            ],
-            'LocalSecondaryIndexes': [
-                {
-                    'IndexName': 'threads_index',
-                    'KeySchema': [
-                        {'AttributeName': 'forum_name', 'KeyType': 'HASH'},
-                        {'AttributeName': 'threads', 'KeyType': 'RANGE'}
-                    ],
-                    'Projection': {'ProjectionType': 'ALL'}
-                }
-            ],
-            'ItemCount': 0,
-            'CreationDateTime': 1326499200.0,
-            'GlobalSecondaryIndexes': []
-        }
-    }
-    table.describe().should.equal(expected)
-
-
-@requires_boto_gte("2.9")
-@mock_dynamodb2_deprecated
-def test_delete_table():
-    conn = boto.dynamodb2.layer1.DynamoDBConnection()
-    table = create_table()
-    conn.list_tables()["TableNames"].should.have.length_of(1)
-
-    table.delete()
-    conn.list_tables()["TableNames"].should.have.length_of(0)
-    conn.delete_table.when.called_with(
-        'messages').should.throw(JSONResponseError)
-
-
-@requires_boto_gte("2.9")
-@mock_dynamodb2_deprecated
-def test_update_table_throughput():
-    table = create_table()
-    table.throughput["read"].should.equal(10)
-    table.throughput["write"].should.equal(10)
-    table.update(throughput={
-        'read': 5,
-        'write': 15,
-    })
-
-    table.throughput["read"].should.equal(5)
-    table.throughput["write"].should.equal(15)
-
-    table.update(throughput={
-        'read': 5,
-        'write': 6,
-    })
-
-    table.describe()
-
-    table.throughput["read"].should.equal(5)
-    table.throughput["write"].should.equal(6)
-
-
-@requires_boto_gte("2.9")
-@mock_dynamodb2_deprecated
-def test_item_add_and_describe_and_update():
-    table = create_table()
-    ok = table.put_item(data={
-        'forum_name': 'LOLCat Forum',
-        'subject': 'Check this out!',
-        'Body': 'http://url_to_lolcat.gif',
-        'SentBy': 'User A',
-        'ReceivedTime': '12/9/2011 11:36:03 PM',
-    })
-    ok.should.equal(True)
-
-    table.get_item(forum_name="LOLCat Forum",
-                   subject='Check this out!').should_not.be.none
-
-    returned_item = table.get_item(
-        forum_name='LOLCat Forum',
-        subject='Check this out!'
-    )
-    dict(returned_item).should.equal({
-        'forum_name': 'LOLCat Forum',
-        'subject': 'Check this out!',
-        'Body': 'http://url_to_lolcat.gif',
-        'SentBy': 'User A',
-        'ReceivedTime': '12/9/2011 11:36:03 PM',
-    })
-
-    returned_item['SentBy'] = 'User B'
-    returned_item.save(overwrite=True)
-
-    returned_item = table.get_item(
-        forum_name='LOLCat Forum',
-        subject='Check this out!'
-    )
-    dict(returned_item).should.equal({
-        'forum_name': 'LOLCat Forum',
-        'subject': 'Check this out!',
-        'Body': 'http://url_to_lolcat.gif',
-        'SentBy': 'User B',
-        'ReceivedTime': '12/9/2011 11:36:03 PM',
-    })
-
-
-@requires_boto_gte("2.9")
-@mock_dynamodb2_deprecated
-def test_item_partial_save():
-    table = create_table()
-
-    data = {
-        'forum_name': 'LOLCat Forum',
-        'subject': 'The LOLz',
-        'Body': 'http://url_to_lolcat.gif',
-        'SentBy': 'User A',
-    }
-
-    table.put_item(data=data)
-    returned_item = table.get_item(
-        forum_name="LOLCat Forum", subject='The LOLz')
-
-    returned_item['SentBy'] = 'User B'
-    returned_item.partial_save()
-
-    returned_item = table.get_item(
-        forum_name='LOLCat Forum',
-        subject='The LOLz'
-    )
-    dict(returned_item).should.equal({
-        'forum_name': 'LOLCat Forum',
-        'subject': 'The LOLz',
-        'Body': 'http://url_to_lolcat.gif',
-        'SentBy': 'User B',
-    })
-
-
-@requires_boto_gte("2.9")
-@mock_dynamodb2_deprecated
-def test_item_put_without_table():
-    table = Table('undeclared-table')
-    item_data = {
-        'forum_name': 'LOLCat Forum',
-        'Body': 'http://url_to_lolcat.gif',
-        'SentBy': 'User A',
-        'ReceivedTime': '12/9/2011 11:36:03 PM',
-    }
-    item = Item(table, item_data)
-    item.save.when.called_with().should.throw(JSONResponseError)
-
-
-@requires_boto_gte("2.9")
-@mock_dynamodb2_deprecated
-def test_get_missing_item():
-    table = create_table()
-
-    table.get_item.when.called_with(
-        hash_key='tester',
-        range_key='other',
-    ).should.throw(ValidationException)
-
-
-@requires_boto_gte("2.9")
-@mock_dynamodb2_deprecated
-def test_get_item_with_undeclared_table():
-    table = Table('undeclared-table')
-    table.get_item.when.called_with(
-        test_hash=3241526475).should.throw(JSONResponseError)
-
-
-@requires_boto_gte("2.9")
-@mock_dynamodb2_deprecated
-def test_get_item_without_range_key():
-    table = Table.create('messages', schema=[
-        HashKey('test_hash'),
-        RangeKey('test_range'),
-    ], throughput={
-        'read': 10,
-        'write': 10,
-    })
-
-    hash_key = 3241526475
-    range_key = 1234567890987
-    table.put_item(data={'test_hash': hash_key, 'test_range': range_key})
-    table.get_item.when.called_with(
-        test_hash=hash_key).should.throw(ValidationException)
-
-
-@requires_boto_gte("2.30.0")
-@mock_dynamodb2_deprecated
-def test_delete_item():
-    table = create_table()
-    item_data = {
-        'forum_name': 'LOLCat Forum',
-        'Body': 'http://url_to_lolcat.gif',
-        'SentBy': 'User A',
-        'ReceivedTime': '12/9/2011 11:36:03 PM',
-    }
-    item = Item(table, item_data)
-    item['subject'] = 'Check this out!'
-    item.save()
-    table.count().should.equal(1)
-
-    response = item.delete()
-    response.should.equal(True)
-
-    table.count().should.equal(0)
-    # Deletes are idempotent
-    item.delete().should.equal(True)
-
-
-@requires_boto_gte("2.9")
-@mock_dynamodb2_deprecated
-def test_delete_item_with_undeclared_table():
-    table = Table("undeclared-table")
-    item_data = {
-        'forum_name': 'LOLCat Forum',
-        'Body': 'http://url_to_lolcat.gif',
-        'SentBy': 'User A',
-        'ReceivedTime': '12/9/2011 11:36:03 PM',
-    }
-    item = Item(table, item_data)
-    item.delete.when.called_with().should.throw(JSONResponseError)
-
-
-@requires_boto_gte("2.9")
-@mock_dynamodb2_deprecated
-def test_query():
-    table = create_table()
-
-    item_data = {
-        'forum_name': 'LOLCat Forum',
-        'Body': 'http://url_to_lolcat.gif',
-        'SentBy': 'User A',
-        'ReceivedTime': '12/9/2011 11:36:03 PM',
-        'subject': 'Check this out!'
-    }
-    item = Item(table, item_data)
-    item.save(overwrite=True)
-
-    item['forum_name'] = 'the-key'
-    item['subject'] = '456'
-    item.save(overwrite=True)
-
-    item['forum_name'] = 'the-key'
-    item['subject'] = '123'
-    item.save(overwrite=True)
-
-    item['forum_name'] = 'the-key'
-    item['subject'] = '789'
-    item.save(overwrite=True)
-
-    table.count().should.equal(4)
-
-    results = table.query_2(forum_name__eq='the-key',
-                            subject__gt='1', consistent=True)
-    expected = ["123", "456", "789"]
-    for index, item in enumerate(results):
-        item["subject"].should.equal(expected[index])
-
-    results = table.query_2(forum_name__eq="the-key",
-                            subject__gt='1', reverse=True)
-    for index, item in enumerate(results):
-        item["subject"].should.equal(expected[len(expected) - 1 - index])
-
-    results = table.query_2(forum_name__eq='the-key',
-                            subject__gt='1', consistent=True)
-    sum(1 for _ in results).should.equal(3)
-
-    results = table.query_2(forum_name__eq='the-key',
-                            subject__gt='234', consistent=True)
-    sum(1 for _ in results).should.equal(2)
-
-    results = table.query_2(forum_name__eq='the-key', subject__gt='9999')
-    sum(1 for _ in results).should.equal(0)
-
-    results = table.query_2(forum_name__eq='the-key', subject__beginswith='12')
-    sum(1 for _ in results).should.equal(1)
-
-    results = table.query_2(forum_name__eq='the-key', subject__beginswith='7')
-    sum(1 for _ in results).should.equal(1)
-
-    results = table.query_2(forum_name__eq='the-key',
-                            subject__between=['567', '890'])
-    sum(1 for _ in results).should.equal(1)
-
-
-@requires_boto_gte("2.9")
-@mock_dynamodb2_deprecated
-def test_query_with_undeclared_table():
-    table = Table('undeclared')
-    results = table.query(
-        forum_name__eq='Amazon DynamoDB',
-        subject__beginswith='DynamoDB',
-        limit=1
-    )
-    iterate_results.when.called_with(results).should.throw(JSONResponseError)
-
-
-@requires_boto_gte("2.9")
-@mock_dynamodb2_deprecated
-def test_scan():
-    table = create_table()
-    item_data = {
-        'Body': 'http://url_to_lolcat.gif',
-        'SentBy': 'User A',
-        'ReceivedTime': '12/9/2011 11:36:03 PM',
-    }
-    item_data['forum_name'] = 'the-key'
-    item_data['subject'] = '456'
-
-    item = Item(table, item_data)
-    item.save()
-
-    item['forum_name'] = 'the-key'
-    item['subject'] = '123'
-    item.save()
-
-    item_data = {
-        'Body': 'http://url_to_lolcat.gif',
-        'SentBy': 'User B',
-        'ReceivedTime': '12/9/2011 11:36:09 PM',
-        'Ids': set([1, 2, 3]),
-        'PK': 7,
-    }
-
-    item_data['forum_name'] = 'the-key'
-    item_data['subject'] = '789'
-
-    item = Item(table, item_data)
-    item.save()
-
-    results = table.scan()
-    sum(1 for _ in results).should.equal(3)
-
-    results = table.scan(SentBy__eq='User B')
-    sum(1 for _ in results).should.equal(1)
-
-    results = table.scan(Body__beginswith='http')
-    sum(1 for _ in results).should.equal(3)
-
-    results = table.scan(Ids__null=False)
-    sum(1 for _ in results).should.equal(1)
-
-    results = table.scan(Ids__null=True)
-    sum(1 for _ in results).should.equal(2)
-
-    results = table.scan(PK__between=[8, 9])
-    sum(1 for _ in results).should.equal(0)
-
-    results = table.scan(PK__between=[5, 8])
-    sum(1 for _ in results).should.equal(1)
-
-
-@requires_boto_gte("2.9")
-@mock_dynamodb2_deprecated
-def test_scan_with_undeclared_table():
-    conn = boto.dynamodb2.layer1.DynamoDBConnection()
-    conn.scan.when.called_with(
-        table_name='undeclared-table',
-        scan_filter={
-            "SentBy": {
-                "AttributeValueList": [{
-                    "S": "User B"}
-                ],
-                "ComparisonOperator": "EQ"
-            }
-        },
-    ).should.throw(JSONResponseError)
-
-
-@requires_boto_gte("2.9")
-@mock_dynamodb2_deprecated
-def test_write_batch():
-    table = create_table()
-    with table.batch_write() as batch:
-        batch.put_item(data={
-            'forum_name': 'the-key',
-            'subject': '123',
-            'Body': 'http://url_to_lolcat.gif',
-            'SentBy': 'User A',
-            'ReceivedTime': '12/9/2011 11:36:03 PM',
-        })
-        batch.put_item(data={
-            'forum_name': 'the-key',
-            'subject': '789',
-            'Body': 'http://url_to_lolcat.gif',
-            'SentBy': 'User B',
-            'ReceivedTime': '12/9/2011 11:36:03 PM',
-        })
-
-    table.count().should.equal(2)
-    with table.batch_write() as batch:
-        batch.delete_item(
-            forum_name='the-key',
-            subject='789'
-        )
-
-    table.count().should.equal(1)
-
-
-@requires_boto_gte("2.9")
-@mock_dynamodb2_deprecated
-def test_batch_read():
-    table = create_table()
-    item_data = {
-        'Body': 'http://url_to_lolcat.gif',
-        'SentBy': 'User A',
-        'ReceivedTime': '12/9/2011 11:36:03 PM',
-    }
-
-    item_data['forum_name'] = 'the-key'
-    item_data['subject'] = '456'
-
-    item = Item(table, item_data)
-    item.save()
-
-    item = Item(table, item_data)
-    item_data['forum_name'] = 'the-key'
-    item_data['subject'] = '123'
-    item.save()
-
-    item_data = {
-        'Body': 'http://url_to_lolcat.gif',
-        'SentBy': 'User B',
-        'ReceivedTime': '12/9/2011 11:36:03 PM',
-        'Ids': set([1, 2, 3]),
-        'PK': 7,
-    }
-    item = Item(table, item_data)
-    item_data['forum_name'] = 'another-key'
-    item_data['subject'] = '789'
-    item.save()
-    results = table.batch_get(
-        keys=[
-            {'forum_name': 'the-key', 'subject': '123'},
-            {'forum_name': 'another-key', 'subject': '789'},
-        ]
-    )
-
-    # Iterate through so that batch_item gets called
-    count = len([x for x in results])
-    count.should.equal(2)
-
-
-@requires_boto_gte("2.9")
-@mock_dynamodb2_deprecated
-def test_get_key_fields():
-    table = create_table()
-    kf = table.get_key_fields()
-    kf.should.equal(['forum_name', 'subject'])
-
-
-@mock_dynamodb2_deprecated
-def test_create_with_global_indexes():
-    conn = boto.dynamodb2.layer1.DynamoDBConnection()
-
-    Table.create('messages', schema=[
-        HashKey('subject'),
-        RangeKey('version'),
-    ], global_indexes=[
-        GlobalAllIndex('topic-created_at-index',
-                       parts=[
-                           HashKey('topic'),
-                           RangeKey('created_at', data_type='N')
-                       ],
-                       throughput={
-                           'read': 6,
-                           'write': 1
-                       }
-                       ),
-    ])
-
-    table_description = conn.describe_table("messages")
-    table_description['Table']["GlobalSecondaryIndexes"].should.equal([
-        {
-            "IndexName": "topic-created_at-index",
-            "KeySchema": [
-                {
-                    "AttributeName": "topic",
-                    "KeyType": "HASH"
-                },
-                {
-                    "AttributeName": "created_at",
-                    "KeyType": "RANGE"
-                },
-            ],
-            "Projection": {
-                "ProjectionType": "ALL"
-            },
-            "ProvisionedThroughput": {
-                "ReadCapacityUnits": 6,
-                "WriteCapacityUnits": 1,
-            }
-        }
-    ])
-
-
-@mock_dynamodb2_deprecated
-def test_query_with_global_indexes():
-    table = Table.create('messages', schema=[
-        HashKey('subject'),
-        RangeKey('version'),
-    ], global_indexes=[
-        GlobalAllIndex('topic-created_at-index',
-                       parts=[
-                           HashKey('topic'),
-                           RangeKey('created_at', data_type='N')
-                       ],
-                       throughput={
-                           'read': 6,
-                           'write': 1
-                       }
-                       ),
-        GlobalAllIndex('status-created_at-index',
-                       parts=[
-                           HashKey('status'),
-                           RangeKey('created_at', data_type='N')
-                       ],
-                       throughput={
-                           'read': 2,
-                           'write': 1
-                       }
-                       )
-    ])
-
-    item_data = {
-        'subject': 'Check this out!',
-        'version': '1',
-        'created_at': 0,
-        'status': 'inactive'
-    }
-    item = Item(table, item_data)
-    item.save(overwrite=True)
-
-    item['version'] = '2'
-    item.save(overwrite=True)
-
-    results = table.query(status__eq='active')
-    list(results).should.have.length_of(0)
-
-
-@mock_dynamodb2_deprecated
-def test_query_with_local_indexes():
-    table = create_table_with_local_indexes()
-    item_data = {
-        'forum_name': 'Cool Forum',
-        'subject': 'Check this out!',
-        'version': '1',
-        'threads': 1,
-        'status': 'inactive'
-    }
-    item = Item(table, item_data)
-    item.save(overwrite=True)
-
-    item['version'] = '2'
-    item.save(overwrite=True)
-    results = table.query(forum_name__eq='Cool Forum',
-                          index='threads_index', threads__eq=1)
-    list(results).should.have.length_of(1)
-
-
-@requires_boto_gte("2.9")
-@mock_dynamodb2_deprecated
-def test_query_filter_eq():
-    table = create_table_with_local_indexes()
-    item_data = [
-        {
-            'forum_name': 'Cool Forum',
-            'subject': 'Check this out!',
-            'version': '1',
-            'threads': 1,
-        },
-        {
-            'forum_name': 'Cool Forum',
-            'subject': 'Read this now!',
-            'version': '1',
-            'threads': 5,
-        },
-        {
-            'forum_name': 'Cool Forum',
-            'subject': 'Please read this... please',
-            'version': '1',
-            'threads': 0,
-        }
-    ]
-    for data in item_data:
-        item = Item(table, data)
-        item.save(overwrite=True)
-    results = table.query_2(
-        forum_name__eq='Cool Forum', index='threads_index', threads__eq=5
-    )
-    list(results).should.have.length_of(1)
-
-
-@requires_boto_gte("2.9")
-@mock_dynamodb2_deprecated
-def test_query_filter_lt():
-    table = create_table_with_local_indexes()
-    item_data = [
-        {
-            'forum_name': 'Cool Forum',
-            'subject': 'Check this out!',
-            'version': '1',
-            'threads': 1,
-        },
-        {
-            'forum_name': 'Cool Forum',
-            'subject': 'Read this now!',
-            'version': '1',
-            'threads': 5,
-        },
-        {
-            'forum_name': 'Cool Forum',
-            'subject': 'Please read this... please',
-            'version': '1',
-            'threads': 0,
-        }
-    ]
-    for data in item_data:
-        item = Item(table, data)
-        item.save(overwrite=True)
-
-    results = table.query(
-        forum_name__eq='Cool Forum', index='threads_index', threads__lt=5
-    )
-    results = list(results)
-    results.should.have.length_of(2)
-
-
-@requires_boto_gte("2.9")
-@mock_dynamodb2_deprecated
-def test_query_filter_gt():
-    table = create_table_with_local_indexes()
-    item_data = [
-        {
-            'forum_name': 'Cool Forum',
-            'subject': 'Check this out!',
-            'version': '1',
-            'threads': 1,
-        },
-        {
-            'forum_name': 'Cool Forum',
-            'subject': 'Read this now!',
-            'version': '1',
-            'threads': 5,
-        },
-        {
-            'forum_name': 'Cool Forum',
-            'subject': 'Please read this... please',
-            'version': '1',
-            'threads': 0,
-        }
-    ]
-    for data in item_data:
-        item = Item(table, data)
-        item.save(overwrite=True)
-
-    results = table.query(
-        forum_name__eq='Cool Forum', index='threads_index', threads__gt=1
-    )
-    list(results).should.have.length_of(1)
-
-
-@requires_boto_gte("2.9")
-@mock_dynamodb2_deprecated
-def test_query_filter_lte():
-    table = create_table_with_local_indexes()
-    item_data = [
-        {
-            'forum_name': 'Cool Forum',
-            'subject': 'Check this out!',
-            'version': '1',
-            'threads': 1,
-        },
-        {
-            'forum_name': 'Cool Forum',
-            'subject': 'Read this now!',
-            'version': '1',
-            'threads': 5,
-        },
-        {
-            'forum_name': 'Cool Forum',
-            'subject': 'Please read this... please',
-            'version': '1',
-            'threads': 0,
-        }
-    ]
-    for data in item_data:
-        item = Item(table, data)
-        item.save(overwrite=True)
-
-    results = table.query(
-        forum_name__eq='Cool Forum', index='threads_index', threads__lte=5
-    )
-    list(results).should.have.length_of(3)
-
-
-@requires_boto_gte("2.9")
-@mock_dynamodb2_deprecated
-def test_query_filter_gte():
-    table = create_table_with_local_indexes()
-    item_data = [
-        {
-            'forum_name': 'Cool Forum',
-            'subject': 'Check this out!',
-            'version': '1',
-            'threads': 1,
-        },
-        {
-            'forum_name': 'Cool Forum',
-            'subject': 'Read this now!',
-            'version': '1',
-            'threads': 5,
-        },
-        {
-            'forum_name': 'Cool Forum',
-            'subject': 'Please read this... please',
-            'version': '1',
-            'threads': 0,
-        }
-    ]
-    for data in item_data:
-        item = Item(table, data)
-        item.save(overwrite=True)
-
-    results = table.query(
-        forum_name__eq='Cool Forum', index='threads_index', threads__gte=1
-    )
-    list(results).should.have.length_of(2)
-
-
-@requires_boto_gte("2.9")
-@mock_dynamodb2_deprecated
-def test_query_non_hash_range_key():
-    table = create_table_with_local_indexes()
-    item_data = [
-        {
-            'forum_name': 'Cool Forum',
-            'subject': 'Check this out!',
-            'version': '1',
-            'threads': 1,
-        },
-        {
-            'forum_name': 'Cool Forum',
-            'subject': 'Read this now!',
-            'version': '3',
-            'threads': 5,
-        },
-        {
-            'forum_name': 'Cool Forum',
-            'subject': 'Please read this... please',
-            'version': '2',
-            'threads': 0,
-        }
-    ]
-    for data in item_data:
-        item = Item(table, data)
-        item.save(overwrite=True)
-
-    results = table.query(
-        forum_name__eq='Cool Forum', version__gt="2"
-    )
-    results = list(results)
-    results.should.have.length_of(1)
-
-    results = table.query(
-        forum_name__eq='Cool Forum', version__lt="3"
-    )
-    results = list(results)
-    results.should.have.length_of(2)
-
-
-@mock_dynamodb2_deprecated
-def test_reverse_query():
-    conn = boto.dynamodb2.layer1.DynamoDBConnection()
-
-    table = Table.create('messages', schema=[
-        HashKey('subject'),
-        RangeKey('created_at', data_type='N')
-    ])
-
-    for i in range(10):
-        table.put_item({
-            'subject': "Hi",
-            'created_at': i
-        })
-
-    results = table.query_2(subject__eq="Hi",
-                            created_at__lt=6,
-                            limit=4,
-                            reverse=True)
-
-    expected = [Decimal(5), Decimal(4), Decimal(3), Decimal(2)]
-    [r['created_at'] for r in results].should.equal(expected)
-
-
-@mock_dynamodb2_deprecated
-def test_lookup():
-    from decimal import Decimal
-    table = Table.create('messages', schema=[
-        HashKey('test_hash'),
-        RangeKey('test_range'),
-    ], throughput={
-        'read': 10,
-        'write': 10,
-    })
-
-    hash_key = 3241526475
-    range_key = 1234567890987
-    data = {'test_hash': hash_key, 'test_range': range_key}
-    table.put_item(data=data)
-    message = table.lookup(hash_key, range_key)
-    message.get('test_hash').should.equal(Decimal(hash_key))
-    message.get('test_range').should.equal(Decimal(range_key))
-
-
-@mock_dynamodb2_deprecated
-def test_failed_overwrite():
-    table = Table.create('messages', schema=[
-        HashKey('id'),
-        RangeKey('range'),
-    ], throughput={
-        'read': 7,
-        'write': 3,
-    })
-
-    data1 = {'id': '123', 'range': 'abc', 'data': '678'}
-    table.put_item(data=data1)
-
-    data2 = {'id': '123', 'range': 'abc', 'data': '345'}
-    table.put_item(data=data2, overwrite=True)
-
-    data3 = {'id': '123', 'range': 'abc', 'data': '812'}
-    table.put_item.when.called_with(data=data3).should.throw(
-        ConditionalCheckFailedException)
-
-    returned_item = table.lookup('123', 'abc')
-    dict(returned_item).should.equal(data2)
-
-    data4 = {'id': '123', 'range': 'ghi', 'data': 812}
-    table.put_item(data=data4)
-
-    returned_item = table.lookup('123', 'ghi')
-    dict(returned_item).should.equal(data4)
-
-
-@mock_dynamodb2_deprecated
-def test_conflicting_writes():
-    table = Table.create('messages', schema=[
-        HashKey('id'),
-        RangeKey('range'),
-    ])
-
-    item_data = {'id': '123', 'range': 'abc', 'data': '678'}
-    item1 = Item(table, item_data)
-    item2 = Item(table, item_data)
-    item1.save()
-
-    item1['data'] = '579'
-    item2['data'] = '912'
-
-    item1.save()
-    item2.save.when.called_with().should.throw(ConditionalCheckFailedException)
-
-"""
-boto3
-"""
-
-
-@mock_dynamodb2
-def test_boto3_conditions():
-    dynamodb = boto3.resource('dynamodb', region_name='us-east-1')
-
-    # Create the DynamoDB table.
-    table = dynamodb.create_table(
-        TableName='users',
-        KeySchema=[
-            {
-                'AttributeName': 'forum_name',
-                'KeyType': 'HASH'
-            },
-            {
-                'AttributeName': 'subject',
-                'KeyType': 'RANGE'
-            },
-        ],
-        AttributeDefinitions=[
-            {
-                'AttributeName': 'forum_name',
-                'AttributeType': 'S'
-            },
-            {
-                'AttributeName': 'subject',
-                'AttributeType': 'S'
-            },
-        ],
-        ProvisionedThroughput={
-            'ReadCapacityUnits': 5,
-            'WriteCapacityUnits': 5
-        }
-    )
-    table = dynamodb.Table('users')
-
-    table.put_item(Item={
-        'forum_name': 'the-key',
-        'subject': '123'
-    })
-    table.put_item(Item={
-        'forum_name': 'the-key',
-        'subject': '456'
-    })
-    table.put_item(Item={
-        'forum_name': 'the-key',
-        'subject': '789'
-    })
-
-    # Test a query returning all items
-    results = table.query(
-        KeyConditionExpression=Key('forum_name').eq(
-            'the-key') & Key("subject").gt('1'),
-        ScanIndexForward=True,
-    )
-    expected = ["123", "456", "789"]
-    for index, item in enumerate(results['Items']):
-        item["subject"].should.equal(expected[index])
-
-    # Return all items again, but in reverse
-    results = table.query(
-        KeyConditionExpression=Key('forum_name').eq(
-            'the-key') & Key("subject").gt('1'),
-        ScanIndexForward=False,
-    )
-    for index, item in enumerate(reversed(results['Items'])):
-        item["subject"].should.equal(expected[index])
-
-    # Filter the subjects to only return some of the results
-    results = table.query(
-        KeyConditionExpression=Key('forum_name').eq(
-            'the-key') & Key("subject").gt('234'),
-        ConsistentRead=True,
-    )
-    results['Count'].should.equal(2)
-
-    # Filter to return no results
-    results = table.query(
-        KeyConditionExpression=Key('forum_name').eq(
-            'the-key') & Key("subject").gt('9999')
-    )
-    results['Count'].should.equal(0)
-
-    results = table.query(
-        KeyConditionExpression=Key('forum_name').eq(
-            'the-key') & Key("subject").begins_with('12')
-    )
-    results['Count'].should.equal(1)
-
-    results = table.query(
-        KeyConditionExpression=Key("subject").begins_with(
-            '7') & Key('forum_name').eq('the-key')
-    )
-    results['Count'].should.equal(1)
-
-    results = table.query(
-        KeyConditionExpression=Key('forum_name').eq(
-            'the-key') & Key("subject").between('567', '890')
-    )
-    results['Count'].should.equal(1)
-
-
-@mock_dynamodb2
-def test_boto3_put_item_with_conditions():
-    import botocore
-    dynamodb = boto3.resource('dynamodb', region_name='us-east-1')
-
-    # Create the DynamoDB table.
-    table = dynamodb.create_table(
-        TableName='users',
-        KeySchema=[
-            {
-                'AttributeName': 'forum_name',
-                'KeyType': 'HASH'
-            },
-            {
-                'AttributeName': 'subject',
-                'KeyType': 'RANGE'
-            },
-        ],
-        AttributeDefinitions=[
-            {
-                'AttributeName': 'forum_name',
-                'AttributeType': 'S'
-            },
-            {
-                'AttributeName': 'subject',
-                'AttributeType': 'S'
-            },
-        ],
-        ProvisionedThroughput={
-            'ReadCapacityUnits': 5,
-            'WriteCapacityUnits': 5
-        }
-    )
-    table = dynamodb.Table('users')
-
-    table.put_item(Item={
-        'forum_name': 'the-key',
-        'subject': '123'
-    })
-
-    table.put_item(
-        Item={
-            'forum_name': 'the-key-2',
-            'subject': '1234',
-        },
-        ConditionExpression='attribute_not_exists(forum_name) AND attribute_not_exists(subject)'
-    )
-
-    table.put_item.when.called_with(
-        Item={
-            'forum_name': 'the-key',
-            'subject': '123'
-        },
-        ConditionExpression='attribute_not_exists(forum_name) AND attribute_not_exists(subject)'
-    ).should.throw(botocore.exceptions.ClientError)
-
-    table.put_item.when.called_with(
-        Item={
-            'forum_name': 'bogus-key',
-            'subject': 'bogus',
-            'test': '123'
-        },
-        ConditionExpression='attribute_exists(forum_name) AND attribute_exists(subject)'
-    ).should.throw(botocore.exceptions.ClientError)
-
-
-def _create_table_with_range_key():
-    dynamodb = boto3.resource('dynamodb', region_name='us-east-1')
-
-    # Create the DynamoDB table.
-    table = dynamodb.create_table(
-        TableName='users',
-        KeySchema=[
-            {
-                'AttributeName': 'forum_name',
-                'KeyType': 'HASH'
-            },
-            {
-                'AttributeName': 'subject',
-                'KeyType': 'RANGE'
-            },
-        ],
-        GlobalSecondaryIndexes=[{
-            'IndexName': 'TestGSI',
-            'KeySchema': [
-                {
-                    'AttributeName': 'username',
-                    'KeyType': 'HASH',
-                },
-                {
-                    'AttributeName': 'created',
-                    'KeyType': 'RANGE',
-                }
-            ],
-            'Projection': {
-                'ProjectionType': 'ALL',
-            },
-            'ProvisionedThroughput': {
-                'ReadCapacityUnits': 5,
-                'WriteCapacityUnits': 5
-            }
-        }],
-        AttributeDefinitions=[
-            {
-                'AttributeName': 'forum_name',
-                'AttributeType': 'S'
-            },
-            {
-                'AttributeName': 'subject',
-                'AttributeType': 'S'
-            },
-            {
-                'AttributeName': 'username',
-                'AttributeType': 'S'
-            },
-            {
-                'AttributeName': 'created',
-                'AttributeType': 'N'
-            }
-        ],
-        ProvisionedThroughput={
-            'ReadCapacityUnits': 5,
-            'WriteCapacityUnits': 5
-        }
-    )
-    return dynamodb.Table('users')
-
-
-@mock_dynamodb2
-def test_update_item_range_key_set():
-    table = _create_table_with_range_key()
-    table.put_item(Item={
-        'forum_name': 'the-key',
-        'subject': '123',
-        'username': 'johndoe',
-        'created': Decimal('3'),
-    })
-
-    item_key = {'forum_name': 'the-key', 'subject': '123'}
-    table.update_item(
-        Key=item_key,
-        AttributeUpdates={
-            'username': {
-                'Action': u'PUT',
-                'Value': 'johndoe2'
-            },
-            'created': {
-                'Action': u'PUT',
-                'Value': Decimal('4'),
-            },
-            'mapfield': {
-                'Action': u'PUT',
-                'Value': {'key': 'value'},
-            }
-        },
-    )
-
-    returned_item = dict((k, str(v) if isinstance(v, Decimal) else v)
-                         for k, v in table.get_item(Key=item_key)['Item'].items())
-    dict(returned_item).should.equal({
-        'username': "johndoe2",
-        'forum_name': 'the-key',
-        'subject': '123',
-        'created': '4',
-        'mapfield': {'key': 'value'},
-    })
-
-
-@mock_dynamodb2
-def test_update_item_does_not_exist_is_created():
-    table = _create_table_with_range_key()
-
-    item_key = {'forum_name': 'the-key', 'subject': '123'}
-    result = table.update_item(
-        Key=item_key,
-        AttributeUpdates={
-            'username': {
-                'Action': u'PUT',
-                'Value': 'johndoe2'
-            },
-            'created': {
-                'Action': u'PUT',
-                'Value': Decimal('4'),
-            },
-            'mapfield': {
-                'Action': u'PUT',
-                'Value': {'key': 'value'},
-            }
-        },
-        ReturnValues='ALL_OLD',
-    )
-
-    assert not result.get('Attributes')
-
-    returned_item = dict((k, str(v) if isinstance(v, Decimal) else v)
-                         for k, v in table.get_item(Key=item_key)['Item'].items())
-    dict(returned_item).should.equal({
-        'username': "johndoe2",
-        'forum_name': 'the-key',
-        'subject': '123',
-        'created': '4',
-        'mapfield': {'key': 'value'},
-    })
-
-
-@mock_dynamodb2
-def test_update_item_add_value():
-    table = _create_table_with_range_key()
-
-    table.put_item(Item={
-        'forum_name': 'the-key',
-        'subject': '123',
-        'numeric_field': Decimal('-1'),
-    })
-
-    item_key = {'forum_name': 'the-key', 'subject': '123'}
-    table.update_item(
-        Key=item_key,
-        AttributeUpdates={
-            'numeric_field': {
-                'Action': u'ADD',
-                'Value': Decimal('2'),
-            },
-        },
-    )
-
-    returned_item = dict((k, str(v) if isinstance(v, Decimal) else v)
-                         for k, v in table.get_item(Key=item_key)['Item'].items())
-    dict(returned_item).should.equal({
-        'numeric_field': '1',
-        'forum_name': 'the-key',
-        'subject': '123',
-    })
-
-
-@mock_dynamodb2
-def test_update_item_add_value_string_set():
-    table = _create_table_with_range_key()
-
-    table.put_item(Item={
-        'forum_name': 'the-key',
-        'subject': '123',
-        'string_set': set(['str1', 'str2']),
-    })
-
-    item_key = {'forum_name': 'the-key', 'subject': '123'}
-    table.update_item(
-        Key=item_key,
-        AttributeUpdates={
-            'string_set': {
-                'Action': u'ADD',
-                'Value': set(['str3']),
-            },
-        },
-    )
-
-    returned_item = dict((k, str(v) if isinstance(v, Decimal) else v)
-                         for k, v in table.get_item(Key=item_key)['Item'].items())
-    dict(returned_item).should.equal({
-        'string_set': set(['str1', 'str2', 'str3']),
-        'forum_name': 'the-key',
-        'subject': '123',
-    })
-
-@mock_dynamodb2
-def test_update_item_delete_value_string_set():
-    table = _create_table_with_range_key()
-
-    table.put_item(Item={
-        'forum_name': 'the-key',
-        'subject': '123',
-        'string_set': set(['str1', 'str2']),
-    })
-
-    item_key = {'forum_name': 'the-key', 'subject': '123'}
-    table.update_item(
-        Key=item_key,
-        AttributeUpdates={
-            'string_set': {
-                'Action': u'DELETE',
-                'Value': set(['str2']),
-            },
-        },
-    )
-
-    returned_item = dict((k, str(v) if isinstance(v, Decimal) else v)
-                         for k, v in table.get_item(Key=item_key)['Item'].items())
-    dict(returned_item).should.equal({
-        'string_set': set(['str1']),
-        'forum_name': 'the-key',
-        'subject': '123',
-    })
-
-@mock_dynamodb2
-def test_update_item_add_value_does_not_exist_is_created():
-    table = _create_table_with_range_key()
-
-    item_key = {'forum_name': 'the-key', 'subject': '123'}
-    table.update_item(
-        Key=item_key,
-        AttributeUpdates={
-            'numeric_field': {
-                'Action': u'ADD',
-                'Value': Decimal('2'),
-            },
-        },
-    )
-
-    returned_item = dict((k, str(v) if isinstance(v, Decimal) else v)
-                         for k, v in table.get_item(Key=item_key)['Item'].items())
-    dict(returned_item).should.equal({
-        'numeric_field': '2',
-        'forum_name': 'the-key',
-        'subject': '123',
-    })
-
-
-@mock_dynamodb2
-def test_update_item_with_expression():
-    table = _create_table_with_range_key()
-
-    table.put_item(Item={
-        'forum_name': 'the-key',
-        'subject': '123',
-        'field': '1'
-    })
-
-    item_key = {'forum_name': 'the-key', 'subject': '123'}
-
-    table.update_item(
-        Key=item_key,
-        UpdateExpression='SET field=2',
-    )
-    dict(table.get_item(Key=item_key)['Item']).should.equal({
-        'field': '2',
-        'forum_name': 'the-key',
-        'subject': '123',
-    })
-
-    table.update_item(
-        Key=item_key,
-        UpdateExpression='SET field  = 3',
-    )
-    dict(table.get_item(Key=item_key)['Item']).should.equal({
-        'field': '3',
-        'forum_name': 'the-key',
-        'subject': '123',
-    })
-
-@mock_dynamodb2
-def test_update_item_add_with_expression():
-    table = _create_table_with_range_key()
-
-    item_key = {'forum_name': 'the-key', 'subject': '123'}
-    current_item = {
-        'forum_name': 'the-key',
-        'subject': '123',
-        'str_set': {'item1', 'item2', 'item3'},
-        'num_set': {1, 2, 3},
-        'num_val': 6
-    }
-
-    # Put an entry in the DB to play with
-    table.put_item(Item=current_item)
-
-    # Update item to add a string value to a string set
-    table.update_item(
-        Key=item_key,
-        UpdateExpression='ADD str_set :v',
-        ExpressionAttributeValues={
-            ':v': {'item4'}
-        }
-    )
-    current_item['str_set'] = current_item['str_set'].union({'item4'})
-    dict(table.get_item(Key=item_key)['Item']).should.equal(current_item)
-
-    # Update item to add a num value to a num set
-    table.update_item(
-        Key=item_key,
-        UpdateExpression='ADD num_set :v',
-        ExpressionAttributeValues={
-            ':v': {6}
-        }
-    )
-    current_item['num_set'] = current_item['num_set'].union({6})
-    dict(table.get_item(Key=item_key)['Item']).should.equal(current_item)
-
-    # Update item to add a value to a number value
-    table.update_item(
-        Key=item_key,
-        UpdateExpression='ADD num_val :v',
-        ExpressionAttributeValues={
-            ':v': 20
-        }
-    )
-    current_item['num_val'] = current_item['num_val'] + 20
-    dict(table.get_item(Key=item_key)['Item']).should.equal(current_item)
-
-    # Attempt to add a number value to a string set, should raise Client Error
-    table.update_item.when.called_with(
-        Key=item_key,
-        UpdateExpression='ADD str_set :v',
-        ExpressionAttributeValues={
-            ':v': 20
-        }
-    ).should.have.raised(ClientError)
-    dict(table.get_item(Key=item_key)['Item']).should.equal(current_item)
-
-    # Attempt to add a number set to the string set, should raise a ClientError
-    table.update_item.when.called_with(
-        Key=item_key,
-        UpdateExpression='ADD str_set :v',
-        ExpressionAttributeValues={
-            ':v': { 20 }
-        }
-    ).should.have.raised(ClientError)
-    dict(table.get_item(Key=item_key)['Item']).should.equal(current_item)
-
-    # Attempt to update with a bad expression
-    table.update_item.when.called_with(
-        Key=item_key,
-        UpdateExpression='ADD str_set bad_value'
-    ).should.have.raised(ClientError)
-
-    # Attempt to add a string value instead of a string set
-    table.update_item.when.called_with(
-        Key=item_key,
-        UpdateExpression='ADD str_set :v',
-        ExpressionAttributeValues={
-            ':v': 'new_string'
-        }
-    ).should.have.raised(ClientError)
-
-
-@mock_dynamodb2
-def test_update_item_delete_with_expression():
-    table = _create_table_with_range_key()
-
-    item_key = {'forum_name': 'the-key', 'subject': '123'}
-    current_item = {
-        'forum_name': 'the-key',
-        'subject': '123',
-        'str_set': {'item1', 'item2', 'item3'},
-        'num_set': {1, 2, 3},
-        'num_val': 6
-    }
-
-    # Put an entry in the DB to play with
-    table.put_item(Item=current_item)
-
-    # Update item to delete a string value from a string set
-    table.update_item(
-        Key=item_key,
-        UpdateExpression='DELETE str_set :v',
-        ExpressionAttributeValues={
-            ':v': {'item2'}
-        }
-    )
-    current_item['str_set'] = current_item['str_set'].difference({'item2'})
-    dict(table.get_item(Key=item_key)['Item']).should.equal(current_item)
-
-    # Update item to delete  a num value from a num set
-    table.update_item(
-        Key=item_key,
-        UpdateExpression='DELETE num_set :v',
-        ExpressionAttributeValues={
-            ':v': {2}
-        }
-    )
-    current_item['num_set'] = current_item['num_set'].difference({2})
-    dict(table.get_item(Key=item_key)['Item']).should.equal(current_item)
-
-    # Try to delete on a number, this should fail
-    table.update_item.when.called_with(
-        Key=item_key,
-        UpdateExpression='DELETE num_val :v',
-        ExpressionAttributeValues={
-            ':v': 20
-        }
-    ).should.have.raised(ClientError)
-    dict(table.get_item(Key=item_key)['Item']).should.equal(current_item)
-
-    # Try to delete a string set from a number set
-    table.update_item.when.called_with(
-        Key=item_key,
-        UpdateExpression='DELETE num_set :v',
-        ExpressionAttributeValues={
-            ':v': {'del_str'}
-        }
-    ).should.have.raised(ClientError)
-    dict(table.get_item(Key=item_key)['Item']).should.equal(current_item)
-
-    # Attempt to update with a bad expression
-    table.update_item.when.called_with(
-        Key=item_key,
-        UpdateExpression='DELETE num_val badvalue'
-    ).should.have.raised(ClientError)
-
-
-@mock_dynamodb2
-def test_boto3_query_gsi_range_comparison():
-    table = _create_table_with_range_key()
-
-    table.put_item(Item={
-        'forum_name': 'the-key',
-        'subject': '123',
-        'username': 'johndoe',
-        'created': 3,
-    })
-    table.put_item(Item={
-        'forum_name': 'the-key',
-        'subject': '456',
-        'username': 'johndoe',
-        'created': 1,
-    })
-    table.put_item(Item={
-        'forum_name': 'the-key',
-        'subject': '789',
-        'username': 'johndoe',
-        'created': 2,
-    })
-    table.put_item(Item={
-        'forum_name': 'the-key',
-        'subject': '159',
-        'username': 'janedoe',
-        'created': 2,
-    })
-    table.put_item(Item={
-        'forum_name': 'the-key',
-        'subject': '601',
-        'username': 'janedoe',
-        'created': 5,
-    })
-
-    # Test a query returning all johndoe items
-    results = table.query(
-        KeyConditionExpression=Key('username').eq(
-            'johndoe') & Key("created").gt(0),
-        ScanIndexForward=True,
-        IndexName='TestGSI',
-    )
-    expected = ["456", "789", "123"]
-    for index, item in enumerate(results['Items']):
-        item["subject"].should.equal(expected[index])
-
-    # Return all johndoe items again, but in reverse
-    results = table.query(
-        KeyConditionExpression=Key('username').eq(
-            'johndoe') & Key("created").gt(0),
-        ScanIndexForward=False,
-        IndexName='TestGSI',
-    )
-    for index, item in enumerate(reversed(results['Items'])):
-        item["subject"].should.equal(expected[index])
-
-    # Filter the creation to only return some of the results
-    # And reverse order of hash + range key
-    results = table.query(
-        KeyConditionExpression=Key("created").gt(
-            1) & Key('username').eq('johndoe'),
-        ConsistentRead=True,
-        IndexName='TestGSI',
-    )
-    results['Count'].should.equal(2)
-
-    # Filter to return no results
-    results = table.query(
-        KeyConditionExpression=Key('username').eq(
-            'janedoe') & Key("created").gt(9),
-        IndexName='TestGSI',
-    )
-    results['Count'].should.equal(0)
-
-    results = table.query(
-        KeyConditionExpression=Key('username').eq(
-            'janedoe') & Key("created").eq(5),
-        IndexName='TestGSI',
-    )
-    results['Count'].should.equal(1)
-
-    # Test range key sorting
-    results = table.query(
-        KeyConditionExpression=Key('username').eq(
-            'johndoe') & Key("created").gt(0),
-        IndexName='TestGSI',
-    )
-    expected = [Decimal('1'), Decimal('2'), Decimal('3')]
-    for index, item in enumerate(results['Items']):
-        item["created"].should.equal(expected[index])
-
-
-@mock_dynamodb2
-def test_boto3_update_table_throughput():
-    dynamodb = boto3.resource('dynamodb', region_name='us-east-1')
-
-    # Create the DynamoDB table.
-    table = dynamodb.create_table(
-        TableName='users',
-        KeySchema=[
-            {
-                'AttributeName': 'forum_name',
-                'KeyType': 'HASH'
-            },
-            {
-                'AttributeName': 'subject',
-                'KeyType': 'RANGE'
-            },
-        ],
-        AttributeDefinitions=[
-            {
-                'AttributeName': 'forum_name',
-                'AttributeType': 'S'
-            },
-            {
-                'AttributeName': 'subject',
-                'AttributeType': 'S'
-            },
-        ],
-        ProvisionedThroughput={
-            'ReadCapacityUnits': 5,
-            'WriteCapacityUnits': 6
-        }
-    )
-    table = dynamodb.Table('users')
-
-    table.provisioned_throughput['ReadCapacityUnits'].should.equal(5)
-    table.provisioned_throughput['WriteCapacityUnits'].should.equal(6)
-
-    table.update(ProvisionedThroughput={
-        'ReadCapacityUnits': 10,
-        'WriteCapacityUnits': 11,
-    })
-
-    table = dynamodb.Table('users')
-
-    table.provisioned_throughput['ReadCapacityUnits'].should.equal(10)
-    table.provisioned_throughput['WriteCapacityUnits'].should.equal(11)
-
-
-@mock_dynamodb2
-def test_boto3_update_table_gsi_throughput():
-    dynamodb = boto3.resource('dynamodb', region_name='us-east-1')
-
-    # Create the DynamoDB table.
-    table = dynamodb.create_table(
-        TableName='users',
-        KeySchema=[
-            {
-                'AttributeName': 'forum_name',
-                'KeyType': 'HASH'
-            },
-            {
-                'AttributeName': 'subject',
-                'KeyType': 'RANGE'
-            },
-        ],
-        GlobalSecondaryIndexes=[{
-            'IndexName': 'TestGSI',
-            'KeySchema': [
-                {
-                    'AttributeName': 'username',
-                    'KeyType': 'HASH',
-                },
-                {
-                    'AttributeName': 'created',
-                    'KeyType': 'RANGE',
-                }
-            ],
-            'Projection': {
-                'ProjectionType': 'ALL',
-            },
-            'ProvisionedThroughput': {
-                'ReadCapacityUnits': 3,
-                'WriteCapacityUnits': 4
-            }
-        }],
-        AttributeDefinitions=[
-            {
-                'AttributeName': 'forum_name',
-                'AttributeType': 'S'
-            },
-            {
-                'AttributeName': 'subject',
-                'AttributeType': 'S'
-            },
-        ],
-        ProvisionedThroughput={
-            'ReadCapacityUnits': 5,
-            'WriteCapacityUnits': 6
-        }
-    )
-    table = dynamodb.Table('users')
-
-    gsi_throughput = table.global_secondary_indexes[0]['ProvisionedThroughput']
-    gsi_throughput['ReadCapacityUnits'].should.equal(3)
-    gsi_throughput['WriteCapacityUnits'].should.equal(4)
-
-    table.provisioned_throughput['ReadCapacityUnits'].should.equal(5)
-    table.provisioned_throughput['WriteCapacityUnits'].should.equal(6)
-
-    table.update(GlobalSecondaryIndexUpdates=[{
-        'Update': {
-            'IndexName': 'TestGSI',
-            'ProvisionedThroughput': {
-                'ReadCapacityUnits': 10,
-                'WriteCapacityUnits': 11,
-            }
-        },
-    }])
-
-    table = dynamodb.Table('users')
-
-    # Primary throughput has not changed
-    table.provisioned_throughput['ReadCapacityUnits'].should.equal(5)
-    table.provisioned_throughput['WriteCapacityUnits'].should.equal(6)
-
-    gsi_throughput = table.global_secondary_indexes[0]['ProvisionedThroughput']
-    gsi_throughput['ReadCapacityUnits'].should.equal(10)
-    gsi_throughput['WriteCapacityUnits'].should.equal(11)
-
-
-@mock_dynamodb2
-def test_update_table_gsi_create():
-    dynamodb = boto3.resource('dynamodb', region_name='us-east-1')
-
-    # Create the DynamoDB table.
-    table = dynamodb.create_table(
-        TableName='users',
-        KeySchema=[
-            {
-                'AttributeName': 'forum_name',
-                'KeyType': 'HASH'
-            },
-            {
-                'AttributeName': 'subject',
-                'KeyType': 'RANGE'
-            },
-        ],
-        AttributeDefinitions=[
-            {
-                'AttributeName': 'forum_name',
-                'AttributeType': 'S'
-            },
-            {
-                'AttributeName': 'subject',
-                'AttributeType': 'S'
-            },
-        ],
-        ProvisionedThroughput={
-            'ReadCapacityUnits': 5,
-            'WriteCapacityUnits': 6
-        }
-    )
-    table = dynamodb.Table('users')
-
-    table.global_secondary_indexes.should.have.length_of(0)
-
-    table.update(GlobalSecondaryIndexUpdates=[{
-        'Create': {
-            'IndexName': 'TestGSI',
-            'KeySchema': [
-                {
-                    'AttributeName': 'username',
-                    'KeyType': 'HASH',
-                },
-                {
-                    'AttributeName': 'created',
-                    'KeyType': 'RANGE',
-                }
-            ],
-            'Projection': {
-                'ProjectionType': 'ALL',
-            },
-            'ProvisionedThroughput': {
-                'ReadCapacityUnits': 3,
-                'WriteCapacityUnits': 4
-            }
-        },
-    }])
-
-    table = dynamodb.Table('users')
-    table.global_secondary_indexes.should.have.length_of(1)
-
-    gsi_throughput = table.global_secondary_indexes[0]['ProvisionedThroughput']
-    assert gsi_throughput['ReadCapacityUnits'].should.equal(3)
-    assert gsi_throughput['WriteCapacityUnits'].should.equal(4)
-
-    # Check update works
-    table.update(GlobalSecondaryIndexUpdates=[{
-        'Update': {
-            'IndexName': 'TestGSI',
-            'ProvisionedThroughput': {
-                'ReadCapacityUnits': 10,
-                'WriteCapacityUnits': 11,
-            }
-        },
-    }])
-    table = dynamodb.Table('users')
-
-    gsi_throughput = table.global_secondary_indexes[0]['ProvisionedThroughput']
-    assert gsi_throughput['ReadCapacityUnits'].should.equal(10)
-    assert gsi_throughput['WriteCapacityUnits'].should.equal(11)
-
-    table.update(GlobalSecondaryIndexUpdates=[{
-        'Delete': {
-            'IndexName': 'TestGSI',
-        },
-    }])
-
-    table = dynamodb.Table('users')
-    table.global_secondary_indexes.should.have.length_of(0)
-
-
-@mock_dynamodb2
-def test_update_table_gsi_throughput():
-    dynamodb = boto3.resource('dynamodb', region_name='us-east-1')
-
-    # Create the DynamoDB table.
-    table = dynamodb.create_table(
-        TableName='users',
-        KeySchema=[
-            {
-                'AttributeName': 'forum_name',
-                'KeyType': 'HASH'
-            },
-            {
-                'AttributeName': 'subject',
-                'KeyType': 'RANGE'
-            },
-        ],
-        GlobalSecondaryIndexes=[{
-            'IndexName': 'TestGSI',
-            'KeySchema': [
-                {
-                    'AttributeName': 'username',
-                    'KeyType': 'HASH',
-                },
-                {
-                    'AttributeName': 'created',
-                    'KeyType': 'RANGE',
-                }
-            ],
-            'Projection': {
-                'ProjectionType': 'ALL',
-            },
-            'ProvisionedThroughput': {
-                'ReadCapacityUnits': 3,
-                'WriteCapacityUnits': 4
-            }
-        }],
-        AttributeDefinitions=[
-            {
-                'AttributeName': 'forum_name',
-                'AttributeType': 'S'
-            },
-            {
-                'AttributeName': 'subject',
-                'AttributeType': 'S'
-            },
-        ],
-        ProvisionedThroughput={
-            'ReadCapacityUnits': 5,
-            'WriteCapacityUnits': 6
-        }
-    )
-    table = dynamodb.Table('users')
-    table.global_secondary_indexes.should.have.length_of(1)
-
-    table.update(GlobalSecondaryIndexUpdates=[{
-        'Delete': {
-            'IndexName': 'TestGSI',
-        },
-    }])
-
-    table = dynamodb.Table('users')
-    table.global_secondary_indexes.should.have.length_of(0)
-
-
-@mock_dynamodb2
-def test_query_pagination():
-    table = _create_table_with_range_key()
-    for i in range(10):
-        table.put_item(Item={
-            'forum_name': 'the-key',
-            'subject': '{0}'.format(i),
-            'username': 'johndoe',
-            'created': Decimal('3'),
-        })
-
-    page1 = table.query(
-        KeyConditionExpression=Key('forum_name').eq('the-key'),
-        Limit=6
-    )
-    page1['Count'].should.equal(6)
-    page1['Items'].should.have.length_of(6)
-    page1.should.have.key('LastEvaluatedKey')
-
-    page2 = table.query(
-        KeyConditionExpression=Key('forum_name').eq('the-key'),
-        Limit=6,
-        ExclusiveStartKey=page1['LastEvaluatedKey']
-    )
-    page2['Count'].should.equal(4)
-    page2['Items'].should.have.length_of(4)
-    page2.should_not.have.key('LastEvaluatedKey')
-
-    results = page1['Items'] + page2['Items']
-    subjects = set([int(r['subject']) for r in results])
-    subjects.should.equal(set(range(10)))
 
 
 @mock_dynamodb2
@@ -4063,5 +2098,4 @@
     last_eval_key = res['LastEvaluatedKey']
     assert last_eval_key['id']['S'] == '1'
     assert last_eval_key['range_key']['S'] == '1'
-    assert last_eval_key['lsi_range_key']['S'] == '1'
->>>>>>> 21917c4b
+    assert last_eval_key['lsi_range_key']['S'] == '1'