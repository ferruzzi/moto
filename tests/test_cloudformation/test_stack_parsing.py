--- conflicted
+++ resolved
@@ -1,476 +1,3 @@
-<<<<<<< HEAD
-from __future__ import unicode_literals
-import json
-import yaml
-
-from mock import patch
-import sure  # noqa
-
-from moto.cloudformation.exceptions import ValidationError
-from moto.cloudformation.models import FakeStack
-from moto.cloudformation.parsing import resource_class_from_type, parse_condition, Export
-from moto.sqs.models import Queue
-from moto.s3.models import FakeBucket
-from moto.cloudformation.utils import yaml_tag_constructor
-from boto.cloudformation.stack import Output
-
-
-
-dummy_template = {
-    "AWSTemplateFormatVersion": "2010-09-09",
-
-    "Description": "Create a multi-az, load balanced, Auto Scaled sample web site. The Auto Scaling trigger is based on the CPU utilization of the web servers. The AMI is chosen based on the region in which the stack is run. This example creates a web service running across all availability zones in a region. The instances are load balanced with a simple health check. The web site is available on port 80, however, the instances can be configured to listen on any port (8888 by default). **WARNING** This template creates one or more Amazon EC2 instances. You will be billed for the AWS resources used if you create a stack from this template.",
-
-    "Resources": {
-        "Queue": {
-            "Type": "AWS::SQS::Queue",
-            "Properties": {
-                "QueueName": "my-queue",
-                "VisibilityTimeout": 60,
-            }
-        },
-        "S3Bucket": {
-            "Type": "AWS::S3::Bucket",
-            "DeletionPolicy": "Retain"
-        },
-    },
-}
-
-name_type_template = {
-    "AWSTemplateFormatVersion": "2010-09-09",
-
-    "Description": "Create a multi-az, load balanced, Auto Scaled sample web site. The Auto Scaling trigger is based on the CPU utilization of the web servers. The AMI is chosen based on the region in which the stack is run. This example creates a web service running across all availability zones in a region. The instances are load balanced with a simple health check. The web site is available on port 80, however, the instances can be configured to listen on any port (8888 by default). **WARNING** This template creates one or more Amazon EC2 instances. You will be billed for the AWS resources used if you create a stack from this template.",
-
-    "Resources": {
-        "Queue": {
-            "Type": "AWS::SQS::Queue",
-            "Properties": {
-                "VisibilityTimeout": 60,
-            }
-        },
-    },
-}
-
-output_dict = {
-    "Outputs": {
-        "Output1": {
-            "Value": {"Ref": "Queue"},
-            "Description": "This is a description."
-        }
-    }
-}
-
-bad_output = {
-    "Outputs": {
-        "Output1": {
-            "Value": {"Fn::GetAtt": ["Queue", "InvalidAttribute"]}
-        }
-    }
-}
-
-get_attribute_output = {
-    "Outputs": {
-        "Output1": {
-            "Value": {"Fn::GetAtt": ["Queue", "QueueName"]}
-        }
-    }
-}
-
-get_availability_zones_output = {
-    "Outputs": {
-        "Output1": {
-            "Value": {"Fn::GetAZs": ""}
-        }
-    }
-}
-
-split_select_template = {
-    "AWSTemplateFormatVersion": "2010-09-09",
-    "Resources": {
-        "Queue": {
-            "Type": "AWS::SQS::Queue",
-            "Properties": {
-                "QueueName": {"Fn::Select": [ "1", {"Fn::Split": [ "-", "123-myqueue" ] } ] },
-                "VisibilityTimeout": 60,
-            }
-        }
-    }
-}
-
-sub_template = {
-    "AWSTemplateFormatVersion": "2010-09-09",
-    "Resources": {
-        "Queue1": {
-            "Type": "AWS::SQS::Queue",
-            "Properties": {
-                "QueueName": {"Fn::Sub": '${AWS::StackName}-queue-${!Literal}'},
-                "VisibilityTimeout": 60,
-            }
-        },
-        "Queue2": {
-            "Type": "AWS::SQS::Queue",
-            "Properties": {
-                "QueueName": {"Fn::Sub": '${Queue1.QueueName}'},
-                "VisibilityTimeout": 60,
-            }
-        },
-    }
-}
-
-export_value_template = {
-    "AWSTemplateFormatVersion": "2010-09-09",
-    "Resources": {
-        "Queue": {
-            "Type": "AWS::SQS::Queue",
-            "Properties": {
-                "QueueName": {"Fn::Sub": '${AWS::StackName}-queue'},
-                "VisibilityTimeout": 60,
-            }
-        }
-    },
-    "Outputs": {
-        "Output1": {
-            "Value": "value",
-            "Export": {"Name": 'queue-us-west-1'}
-        }
-    }
-}
-
-import_value_template = {
-    "AWSTemplateFormatVersion": "2010-09-09",
-    "Resources": {
-        "Queue": {
-            "Type": "AWS::SQS::Queue",
-            "Properties": {
-                "QueueName": {"Fn::ImportValue": 'queue-us-west-1'},
-                "VisibilityTimeout": 60,
-            }
-        }
-    }
-}
-
-outputs_template = dict(list(dummy_template.items()) +
-                        list(output_dict.items()))
-bad_outputs_template = dict(
-    list(dummy_template.items()) + list(bad_output.items()))
-get_attribute_outputs_template = dict(
-    list(dummy_template.items()) + list(get_attribute_output.items()))
-get_availability_zones_template = dict(
-    list(dummy_template.items()) + list(get_availability_zones_output.items()))
-
-dummy_template_json = json.dumps(dummy_template)
-name_type_template_json = json.dumps(name_type_template)
-output_type_template_json = json.dumps(outputs_template)
-bad_output_template_json = json.dumps(bad_outputs_template)
-get_attribute_outputs_template_json = json.dumps(
-    get_attribute_outputs_template)
-get_availability_zones_template_json = json.dumps(
-    get_availability_zones_template)
-split_select_template_json = json.dumps(split_select_template)
-sub_template_json = json.dumps(sub_template)
-export_value_template_json = json.dumps(export_value_template)
-import_value_template_json = json.dumps(import_value_template)
-
-
-def test_parse_stack_resources():
-    stack = FakeStack(
-        stack_id="test_id",
-        name="test_stack",
-        template=dummy_template_json,
-        parameters={},
-        region_name='us-west-1')
-
-    stack.resource_map.should.have.length_of(2)
-
-    queue = stack.resource_map['Queue']
-    queue.should.be.a(Queue)
-    queue.name.should.equal("my-queue")
-
-    bucket = stack.resource_map['S3Bucket']
-    bucket.should.be.a(FakeBucket)
-    bucket.physical_resource_id.should.equal(bucket.name)
-
-
-@patch("moto.cloudformation.parsing.logger")
-def test_missing_resource_logs(logger):
-    resource_class_from_type("foobar")
-    logger.warning.assert_called_with(
-        'No Moto CloudFormation support for %s', 'foobar')
-
-
-def test_parse_stack_with_name_type_resource():
-    stack = FakeStack(
-        stack_id="test_id",
-        name="test_stack",
-        template=name_type_template_json,
-        parameters={},
-        region_name='us-west-1')
-
-    stack.resource_map.should.have.length_of(1)
-    list(stack.resource_map.keys())[0].should.equal('Queue')
-    queue = list(stack.resource_map.values())[0]
-    queue.should.be.a(Queue)
-
-
-def test_parse_stack_with_yaml_template():
-    stack = FakeStack(
-        stack_id="test_id",
-        name="test_stack",
-        template=yaml.dump(name_type_template),
-        parameters={},
-        region_name='us-west-1')
-
-    stack.resource_map.should.have.length_of(1)
-    list(stack.resource_map.keys())[0].should.equal('Queue')
-    queue = list(stack.resource_map.values())[0]
-    queue.should.be.a(Queue)
-
-
-def test_parse_stack_with_outputs():
-    stack = FakeStack(
-        stack_id="test_id",
-        name="test_stack",
-        template=output_type_template_json,
-        parameters={},
-        region_name='us-west-1')
-
-    stack.output_map.should.have.length_of(1)
-    list(stack.output_map.keys())[0].should.equal('Output1')
-    output = list(stack.output_map.values())[0]
-    output.should.be.a(Output)
-    output.description.should.equal("This is a description.")
-
-
-def test_parse_stack_with_get_attribute_outputs():
-    stack = FakeStack(
-        stack_id="test_id",
-        name="test_stack",
-        template=get_attribute_outputs_template_json,
-        parameters={},
-        region_name='us-west-1')
-
-    stack.output_map.should.have.length_of(1)
-    list(stack.output_map.keys())[0].should.equal('Output1')
-    output = list(stack.output_map.values())[0]
-    output.should.be.a(Output)
-    output.value.should.equal("my-queue")
-
-def test_parse_stack_with_get_attribute_kms():
-    from .fixtures.kms_key import template
-
-    template_json = json.dumps(template)
-    stack = FakeStack(
-        stack_id="test_id",
-        name="test_stack",
-        template=template_json,
-        parameters={},
-        region_name='us-west-1')
-
-    stack.output_map.should.have.length_of(1)
-    list(stack.output_map.keys())[0].should.equal('KeyArn')
-    output = list(stack.output_map.values())[0]
-    output.should.be.a(Output)
-
-def test_parse_stack_with_get_availability_zones():
-    stack = FakeStack(
-        stack_id="test_id",
-        name="test_stack",
-        template=get_availability_zones_template_json,
-        parameters={},
-        region_name='us-east-1')
-
-    stack.output_map.should.have.length_of(1)
-    list(stack.output_map.keys())[0].should.equal('Output1')
-    output = list(stack.output_map.values())[0]
-    output.should.be.a(Output)
-    output.value.should.equal([ "us-east-1a", "us-east-1b", "us-east-1c", "us-east-1d" ])
-
-
-def test_parse_stack_with_bad_get_attribute_outputs():
-    FakeStack.when.called_with(
-        "test_id", "test_stack", bad_output_template_json, {}, "us-west-1").should.throw(ValidationError)
-
-
-def test_parse_equals_condition():
-    parse_condition(
-        condition={"Fn::Equals": [{"Ref": "EnvType"}, "prod"]},
-        resources_map={"EnvType": "prod"},
-        condition_map={},
-    ).should.equal(True)
-
-    parse_condition(
-        condition={"Fn::Equals": [{"Ref": "EnvType"}, "prod"]},
-        resources_map={"EnvType": "staging"},
-        condition_map={},
-    ).should.equal(False)
-
-
-def test_parse_not_condition():
-    parse_condition(
-        condition={
-            "Fn::Not": [{
-                "Fn::Equals": [{"Ref": "EnvType"}, "prod"]
-            }]
-        },
-        resources_map={"EnvType": "prod"},
-        condition_map={},
-    ).should.equal(False)
-
-    parse_condition(
-        condition={
-            "Fn::Not": [{
-                "Fn::Equals": [{"Ref": "EnvType"}, "prod"]
-            }]
-        },
-        resources_map={"EnvType": "staging"},
-        condition_map={},
-    ).should.equal(True)
-
-
-def test_parse_and_condition():
-    parse_condition(
-        condition={
-            "Fn::And": [
-                {"Fn::Equals": [{"Ref": "EnvType"}, "prod"]},
-                {"Fn::Equals": [{"Ref": "EnvType"}, "staging"]},
-            ]
-        },
-        resources_map={"EnvType": "prod"},
-        condition_map={},
-    ).should.equal(False)
-
-    parse_condition(
-        condition={
-            "Fn::And": [
-                {"Fn::Equals": [{"Ref": "EnvType"}, "prod"]},
-                {"Fn::Equals": [{"Ref": "EnvType"}, "prod"]},
-            ]
-        },
-        resources_map={"EnvType": "prod"},
-        condition_map={},
-    ).should.equal(True)
-
-
-def test_parse_or_condition():
-    parse_condition(
-        condition={
-            "Fn::Or": [
-                {"Fn::Equals": [{"Ref": "EnvType"}, "prod"]},
-                {"Fn::Equals": [{"Ref": "EnvType"}, "staging"]},
-            ]
-        },
-        resources_map={"EnvType": "prod"},
-        condition_map={},
-    ).should.equal(True)
-
-    parse_condition(
-        condition={
-            "Fn::Or": [
-                {"Fn::Equals": [{"Ref": "EnvType"}, "staging"]},
-                {"Fn::Equals": [{"Ref": "EnvType"}, "staging"]},
-            ]
-        },
-        resources_map={"EnvType": "prod"},
-        condition_map={},
-    ).should.equal(False)
-
-
-def test_reference_other_conditions():
-    parse_condition(
-        condition={"Fn::Not": [{"Condition": "OtherCondition"}]},
-        resources_map={},
-        condition_map={"OtherCondition": True},
-    ).should.equal(False)
-
-
-def test_parse_split_and_select():
-    stack = FakeStack(
-        stack_id="test_id",
-        name="test_stack",
-        template=split_select_template_json,
-        parameters={},
-        region_name='us-west-1')
-
-    stack.resource_map.should.have.length_of(1)
-    queue = stack.resource_map['Queue']
-    queue.name.should.equal("myqueue")
-
-
-def test_sub():
-    stack = FakeStack(
-        stack_id="test_id",
-        name="test_stack",
-        template=sub_template_json,
-        parameters={},
-        region_name='us-west-1')
-
-    queue1 = stack.resource_map['Queue1']
-    queue2 = stack.resource_map['Queue2']
-    queue2.name.should.equal(queue1.name)
-
-
-def test_import():
-    export_stack = FakeStack(
-        stack_id="test_id",
-        name="test_stack",
-        template=export_value_template_json,
-        parameters={},
-        region_name='us-west-1')
-    import_stack = FakeStack(
-        stack_id="test_id",
-        name="test_stack",
-        template=import_value_template_json,
-        parameters={},
-        region_name='us-west-1',
-        cross_stack_resources={export_stack.exports[0].value: export_stack.exports[0]})
-
-    queue = import_stack.resource_map['Queue']
-    queue.name.should.equal("value")
-
-
-
-def test_short_form_func_in_yaml_teamplate():
-    template = """---
-    KeyB64: !Base64 valueToEncode
-    KeyRef: !Ref foo
-    KeyAnd: !And
-      - A
-      - B
-    KeyEquals: !Equals [A, B]
-    KeyIf: !If [A, B, C]
-    KeyNot: !Not [A]
-    KeyOr: !Or [A, B]
-    KeyFindInMap: !FindInMap [A, B, C]
-    KeyGetAtt: !GetAtt A.B
-    KeyGetAZs: !GetAZs A
-    KeyImportValue: !ImportValue A
-    KeyJoin: !Join [ ":", [A, B, C] ]
-    KeySelect: !Select [A, B]
-    KeySplit: !Split [A, B]
-    KeySub: !Sub A
-    """
-    yaml.add_multi_constructor('', yaml_tag_constructor)
-    template_dict = yaml.load(template)
-    key_and_expects = [
-        ['KeyRef', {'Ref': 'foo'}],
-        ['KeyB64', {'Fn::Base64': 'valueToEncode'}],
-        ['KeyAnd', {'Fn::And': ['A', 'B']}],
-        ['KeyEquals', {'Fn::Equals': ['A', 'B']}],
-        ['KeyIf', {'Fn::If': ['A', 'B', 'C']}],
-        ['KeyNot', {'Fn::Not': ['A']}],
-        ['KeyOr', {'Fn::Or': ['A', 'B']}],
-        ['KeyFindInMap', {'Fn::FindInMap': ['A', 'B', 'C']}],
-        ['KeyGetAtt', {'Fn::GetAtt': ['A', 'B']}],
-        ['KeyGetAZs', {'Fn::GetAZs': 'A'}],
-        ['KeyImportValue', {'Fn::ImportValue': 'A'}],
-        ['KeyJoin', {'Fn::Join': [ ":", [ 'A', 'B', 'C' ] ]}],
-        ['KeySelect', {'Fn::Select': ['A', 'B']}],
-        ['KeySplit', {'Fn::Split': ['A', 'B']}],
-        ['KeySub', {'Fn::Sub': 'A'}],
-    ]
-    for k, v in key_and_expects:
-        template_dict.should.have.key(k).which.should.be.equal(v)
-=======
 from __future__ import unicode_literals
 import json
 import yaml
@@ -941,5 +468,4 @@
         ['KeySub', {'Fn::Sub': 'A'}],
     ]
     for k, v in key_and_expects:
-        template_dict.should.have.key(k).which.should.be.equal(v)
->>>>>>> 4a286c4b
+        template_dict.should.have.key(k).which.should.be.equal(v)