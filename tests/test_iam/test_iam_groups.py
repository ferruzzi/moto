--- conflicted
+++ resolved
@@ -70,23 +70,19 @@
     conn.add_user_to_group('my-group1', 'my-user')
     conn.add_user_to_group('my-group2', 'my-user')
 
-<<<<<<< HEAD
     groups = conn.get_groups_for_user(
         'my-user')['list_groups_for_user_response']['list_groups_for_user_result']['groups']
     groups.should.have.length_of(2)
-=======
-    groups = conn.get_groups_for_user('my-user')['list_groups_for_user_response']['list_groups_for_user_result']['groups']
-    groups.should.have.length_of(2)
 
 
-@mock_iam()
+@mock_iam_deprecated()
 def test_put_group_policy():
     conn = boto.connect_iam()
     conn.create_group('my-group')
     conn.put_group_policy('my-group', 'my-policy', '{"some": "json"}')
 
 
-@mock_iam()
+@mock_iam_deprecated()
 def test_get_group_policy():
     conn = boto.connect_iam()
     conn.create_group('my-group')
@@ -96,7 +92,7 @@
     conn.put_group_policy('my-group', 'my-policy', '{"some": "json"}')
     policy = conn.get_group_policy('my-group', 'my-policy')
 
-@mock_iam()
+@mock_iam_deprecated()
 def test_get_all_group_policies():
     conn = boto.connect_iam()
     conn.create_group('my-group')
@@ -113,5 +109,4 @@
     conn.create_group(GroupName='my-group')
     policies = conn.list_group_policies(GroupName='my-group')['PolicyNames'].should.be.empty
     conn.put_group_policy(GroupName='my-group', PolicyName='my-policy', PolicyDocument='{"some": "json"}')
-    policies = conn.list_group_policies(GroupName='my-group')['PolicyNames'].should.equal(['my-policy'])
->>>>>>> 0393c384
+    policies = conn.list_group_policies(GroupName='my-group')['PolicyNames'].should.equal(['my-policy'])