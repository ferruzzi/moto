--- conflicted
+++ resolved
@@ -1,85 +1,3 @@
-<<<<<<< HEAD
-from __future__ import unicode_literals
-import os
-from sure import expect
-from moto.s3.utils import bucket_name_from_url, _VersionedKeyStore, parse_region_from_url
-
-
-def test_base_url():
-    expect(bucket_name_from_url('https://s3.amazonaws.com/')).should.equal(None)
-
-
-def test_localhost_bucket():
-    expect(bucket_name_from_url('https://wfoobar.localhost:5000/abc')
-           ).should.equal("wfoobar")
-
-
-def test_localhost_without_bucket():
-    expect(bucket_name_from_url(
-        'https://www.localhost:5000/def')).should.equal(None)
-
-def test_force_ignore_subdomain_for_bucketnames():
-    os.environ['S3_IGNORE_SUBDOMAIN_BUCKETNAME'] = '1'
-    expect(bucket_name_from_url('https://subdomain.localhost:5000/abc/resource')).should.equal(None)
-    del(os.environ['S3_IGNORE_SUBDOMAIN_BUCKETNAME'])
-
-
-
-def test_versioned_key_store():
-    d = _VersionedKeyStore()
-
-    d.should.have.length_of(0)
-
-    d['key'] = [1]
-
-    d.should.have.length_of(1)
-
-    d['key'] = 2
-    d.should.have.length_of(1)
-
-    d.should.have.key('key').being.equal(2)
-
-    d.get.when.called_with('key').should.return_value(2)
-    d.get.when.called_with('badkey').should.return_value(None)
-    d.get.when.called_with('badkey', 'HELLO').should.return_value('HELLO')
-
-    # Tests key[
-    d.shouldnt.have.key('badkey')
-    d.__getitem__.when.called_with('badkey').should.throw(KeyError)
-
-    d.getlist('key').should.have.length_of(2)
-    d.getlist('key').should.be.equal([[1], 2])
-    d.getlist('badkey').should.be.none
-
-    d.setlist('key', 1)
-    d.getlist('key').should.be.equal([1])
-
-    d.setlist('key', (1, 2))
-    d.getlist('key').shouldnt.be.equal((1, 2))
-    d.getlist('key').should.be.equal([1, 2])
-
-    d.setlist('key', [[1], [2]])
-    d['key'].should.have.length_of(1)
-    d.getlist('key').should.be.equal([[1], [2]])
-
-
-def test_parse_region_from_url():
-    expected = 'us-west-2'
-    for url in ['http://s3-us-west-2.amazonaws.com/bucket',
-                'http://s3.us-west-2.amazonaws.com/bucket',
-                'http://bucket.s3-us-west-2.amazonaws.com',
-                'https://s3-us-west-2.amazonaws.com/bucket',
-                'https://s3.us-west-2.amazonaws.com/bucket',
-                'https://bucket.s3-us-west-2.amazonaws.com']:
-        parse_region_from_url(url).should.equal(expected)
-
-    expected = 'us-east-1'
-    for url in ['http://s3.amazonaws.com/bucket',
-                'http://bucket.s3.amazonaws.com',
-                'https://s3.amazonaws.com/bucket',
-                'https://bucket.s3.amazonaws.com']:
-        parse_region_from_url(url).should.equal(expected)
-=======
 from __future__ import unicode_literals
 import os
 from sure import expect
@@ -200,5 +118,4 @@
     ]
 )
 def test_undo_clean_key_name(key, expected):
-    undo_clean_key_name(key).should.equal(expected)
->>>>>>> b8a1f852
+    undo_clean_key_name(key).should.equal(expected)