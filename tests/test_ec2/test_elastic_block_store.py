<<<<<<< HEAD
from __future__ import unicode_literals
# Ensure 'assert_raises' context manager support for Python 2.6
import tests.backport_assert_raises
from nose.tools import assert_raises

from moto.ec2 import ec2_backends
import boto
import boto3
from botocore.exceptions import ClientError
from boto.exception import EC2ResponseError
from freezegun import freeze_time
import sure  # noqa

from moto import mock_ec2_deprecated, mock_ec2


@mock_ec2_deprecated
def test_create_and_delete_volume():
    conn = boto.connect_ec2('the_key', 'the_secret')
    volume = conn.create_volume(80, "us-east-1a")

    all_volumes = conn.get_all_volumes()

    current_volume = [item for item in all_volumes if item.id == volume.id]
    current_volume.should.have.length_of(1)
    current_volume[0].size.should.equal(80)
    current_volume[0].zone.should.equal("us-east-1a")
    current_volume[0].encrypted.should.be(False)

    volume = current_volume[0]

    with assert_raises(EC2ResponseError) as ex:
        volume.delete(dry_run=True)
    ex.exception.error_code.should.equal('DryRunOperation')
    ex.exception.status.should.equal(400)
    ex.exception.message.should.equal(
        'An error occurred (DryRunOperation) when calling the DeleteVolume operation: Request would have succeeded, but DryRun flag is set')

    volume.delete()

    all_volumes = conn.get_all_volumes()
    my_volume = [item for item in all_volumes if item.id == volume.id]
    my_volume.should.have.length_of(0)

    # Deleting something that was already deleted should throw an error
    with assert_raises(EC2ResponseError) as cm:
        volume.delete()
    cm.exception.code.should.equal('InvalidVolume.NotFound')
    cm.exception.status.should.equal(400)
    cm.exception.request_id.should_not.be.none


@mock_ec2_deprecated
def test_create_encrypted_volume_dryrun():
    conn = boto.connect_ec2('the_key', 'the_secret')
    with assert_raises(EC2ResponseError) as ex:
        conn.create_volume(80, "us-east-1a", encrypted=True, dry_run=True)
    ex.exception.error_code.should.equal('DryRunOperation')
    ex.exception.status.should.equal(400)
    ex.exception.message.should.equal(
        'An error occurred (DryRunOperation) when calling the CreateVolume operation: Request would have succeeded, but DryRun flag is set')


@mock_ec2_deprecated
def test_create_encrypted_volume():
    conn = boto.connect_ec2('the_key', 'the_secret')
    volume = conn.create_volume(80, "us-east-1a", encrypted=True)

    with assert_raises(EC2ResponseError) as ex:
        conn.create_volume(80, "us-east-1a", encrypted=True, dry_run=True)
    ex.exception.error_code.should.equal('DryRunOperation')
    ex.exception.status.should.equal(400)
    ex.exception.message.should.equal(
        'An error occurred (DryRunOperation) when calling the CreateVolume operation: Request would have succeeded, but DryRun flag is set')

    all_volumes = [vol for vol in conn.get_all_volumes() if vol.id == volume.id]
    all_volumes[0].encrypted.should.be(True)


@mock_ec2_deprecated
def test_filter_volume_by_id():
    conn = boto.connect_ec2('the_key', 'the_secret')
    volume1 = conn.create_volume(80, "us-east-1a")
    volume2 = conn.create_volume(36, "us-east-1b")
    volume3 = conn.create_volume(20, "us-east-1c")
    vol1 = conn.get_all_volumes(volume_ids=volume3.id)
    vol1.should.have.length_of(1)
    vol1[0].size.should.equal(20)
    vol1[0].zone.should.equal('us-east-1c')
    vol2 = conn.get_all_volumes(volume_ids=[volume1.id, volume2.id])
    vol2.should.have.length_of(2)

    with assert_raises(EC2ResponseError) as cm:
        conn.get_all_volumes(volume_ids=['vol-does_not_exist'])
    cm.exception.code.should.equal('InvalidVolume.NotFound')
    cm.exception.status.should.equal(400)
    cm.exception.request_id.should_not.be.none


@mock_ec2_deprecated
def test_volume_filters():
    conn = boto.connect_ec2('the_key', 'the_secret')

    reservation = conn.run_instances('ami-1234abcd')
    instance = reservation.instances[0]

    instance.update()

    volume1 = conn.create_volume(80, "us-east-1a", encrypted=True)
    volume2 = conn.create_volume(36, "us-east-1b", encrypted=False)
    volume3 = conn.create_volume(20, "us-east-1c", encrypted=True)

    snapshot = volume3.create_snapshot(description='testsnap')
    volume4 = conn.create_volume(25, "us-east-1a", snapshot=snapshot)

    conn.create_tags([volume1.id], {'testkey1': 'testvalue1'})
    conn.create_tags([volume2.id], {'testkey2': 'testvalue2'})

    volume1.update()
    volume2.update()
    volume3.update()
    volume4.update()

    block_mapping = instance.block_device_mapping['/dev/sda1']

    volume_ids = (volume1.id, volume2.id, volume3.id, volume4.id, block_mapping.volume_id)

    volumes_by_attach_time = conn.get_all_volumes(
        filters={'attachment.attach-time': block_mapping.attach_time})
    set([vol.id for vol in volumes_by_attach_time]
        ).should.equal({block_mapping.volume_id})

    volumes_by_attach_device = conn.get_all_volumes(
        filters={'attachment.device': '/dev/sda1'})
    set([vol.id for vol in volumes_by_attach_device]
        ).should.equal({block_mapping.volume_id})

    volumes_by_attach_instance_id = conn.get_all_volumes(
        filters={'attachment.instance-id': instance.id})
    set([vol.id for vol in volumes_by_attach_instance_id]
        ).should.equal({block_mapping.volume_id})

    volumes_by_attach_status = conn.get_all_volumes(
        filters={'attachment.status': 'attached'})
    set([vol.id for vol in volumes_by_attach_status]
        ).should.equal({block_mapping.volume_id})

    volumes_by_create_time = conn.get_all_volumes(
        filters={'create-time': volume4.create_time})
    set([vol.create_time for vol in volumes_by_create_time]
        ).should.equal({volume4.create_time})

    volumes_by_size = conn.get_all_volumes(filters={'size': volume2.size})
    set([vol.id for vol in volumes_by_size]).should.equal({volume2.id})

    volumes_by_snapshot_id = conn.get_all_volumes(
        filters={'snapshot-id': snapshot.id})
    set([vol.id for vol in volumes_by_snapshot_id]
        ).should.equal({volume4.id})

    volumes_by_status = conn.get_all_volumes(filters={'status': 'in-use'})
    set([vol.id for vol in volumes_by_status]).should.equal(
        {block_mapping.volume_id})

    volumes_by_id = conn.get_all_volumes(filters={'volume-id': volume1.id})
    set([vol.id for vol in volumes_by_id]).should.equal({volume1.id})

    volumes_by_tag_key = conn.get_all_volumes(filters={'tag-key': 'testkey1'})
    set([vol.id for vol in volumes_by_tag_key]).should.equal({volume1.id})

    volumes_by_tag_value = conn.get_all_volumes(
        filters={'tag-value': 'testvalue1'})
    set([vol.id for vol in volumes_by_tag_value]
        ).should.equal({volume1.id})

    volumes_by_tag = conn.get_all_volumes(
        filters={'tag:testkey1': 'testvalue1'})
    set([vol.id for vol in volumes_by_tag]).should.equal({volume1.id})

    volumes_by_unencrypted = conn.get_all_volumes(
        filters={'encrypted': 'false'})
    set([vol.id for vol in volumes_by_unencrypted if vol.id in volume_ids]).should.equal(
        {block_mapping.volume_id, volume2.id}
    )

    volumes_by_encrypted = conn.get_all_volumes(filters={'encrypted': 'true'})
    set([vol.id for vol in volumes_by_encrypted if vol.id in volume_ids]).should.equal(
        {volume1.id, volume3.id, volume4.id}
    )

    volumes_by_availability_zone = conn.get_all_volumes(filters={'availability-zone': 'us-east-1b'})
    set([vol.id for vol in volumes_by_availability_zone if vol.id in volume_ids]).should.equal(
        {volume2.id}
    )


@mock_ec2_deprecated
def test_volume_attach_and_detach():
    conn = boto.connect_ec2('the_key', 'the_secret')
    reservation = conn.run_instances('ami-1234abcd')
    instance = reservation.instances[0]
    volume = conn.create_volume(80, "us-east-1a")

    volume.update()
    volume.volume_state().should.equal('available')

    with assert_raises(EC2ResponseError) as ex:
        volume.attach(instance.id, "/dev/sdh", dry_run=True)
    ex.exception.error_code.should.equal('DryRunOperation')
    ex.exception.status.should.equal(400)
    ex.exception.message.should.equal(
        'An error occurred (DryRunOperation) when calling the AttachVolume operation: Request would have succeeded, but DryRun flag is set')

    volume.attach(instance.id, "/dev/sdh")

    volume.update()
    volume.volume_state().should.equal('in-use')
    volume.attachment_state().should.equal('attached')

    volume.attach_data.instance_id.should.equal(instance.id)

    with assert_raises(EC2ResponseError) as ex:
        volume.detach(dry_run=True)
    ex.exception.error_code.should.equal('DryRunOperation')
    ex.exception.status.should.equal(400)
    ex.exception.message.should.equal(
        'An error occurred (DryRunOperation) when calling the DetachVolume operation: Request would have succeeded, but DryRun flag is set')

    volume.detach()

    volume.update()
    volume.volume_state().should.equal('available')

    with assert_raises(EC2ResponseError) as cm1:
        volume.attach('i-1234abcd', "/dev/sdh")
    cm1.exception.code.should.equal('InvalidInstanceID.NotFound')
    cm1.exception.status.should.equal(400)
    cm1.exception.request_id.should_not.be.none

    with assert_raises(EC2ResponseError) as cm2:
        conn.detach_volume(volume.id, instance.id, "/dev/sdh")
    cm2.exception.code.should.equal('InvalidAttachment.NotFound')
    cm2.exception.status.should.equal(400)
    cm2.exception.request_id.should_not.be.none

    with assert_raises(EC2ResponseError) as cm3:
        conn.detach_volume(volume.id, 'i-1234abcd', "/dev/sdh")
    cm3.exception.code.should.equal('InvalidInstanceID.NotFound')
    cm3.exception.status.should.equal(400)
    cm3.exception.request_id.should_not.be.none


@mock_ec2_deprecated
def test_create_snapshot():
    conn = boto.connect_ec2('the_key', 'the_secret')
    volume = conn.create_volume(80, "us-east-1a")

    with assert_raises(EC2ResponseError) as ex:
        snapshot = volume.create_snapshot('a dryrun snapshot', dry_run=True)
    ex.exception.error_code.should.equal('DryRunOperation')
    ex.exception.status.should.equal(400)
    ex.exception.message.should.equal(
        'An error occurred (DryRunOperation) when calling the CreateSnapshot operation: Request would have succeeded, but DryRun flag is set')

    snapshot = volume.create_snapshot('a test snapshot')
    snapshot.update()
    snapshot.status.should.equal('completed')

    snapshots = [snap for snap in conn.get_all_snapshots() if snap.id == snapshot.id]
    snapshots.should.have.length_of(1)
    snapshots[0].description.should.equal('a test snapshot')
    snapshots[0].start_time.should_not.be.none
    snapshots[0].encrypted.should.be(False)

    # Create snapshot without description
    num_snapshots = len(conn.get_all_snapshots())

    snapshot = volume.create_snapshot()
    conn.get_all_snapshots().should.have.length_of(num_snapshots + 1)

    snapshot.delete()
    conn.get_all_snapshots().should.have.length_of(num_snapshots)

    # Deleting something that was already deleted should throw an error
    with assert_raises(EC2ResponseError) as cm:
        snapshot.delete()
    cm.exception.code.should.equal('InvalidSnapshot.NotFound')
    cm.exception.status.should.equal(400)
    cm.exception.request_id.should_not.be.none


@mock_ec2_deprecated
def test_create_encrypted_snapshot():
    conn = boto.connect_ec2('the_key', 'the_secret')
    volume = conn.create_volume(80, "us-east-1a", encrypted=True)
    snapshot = volume.create_snapshot('a test snapshot')
    snapshot.update()
    snapshot.status.should.equal('completed')

    snapshots = [snap for snap in conn.get_all_snapshots() if snap.id == snapshot.id]
    snapshots.should.have.length_of(1)
    snapshots[0].description.should.equal('a test snapshot')
    snapshots[0].start_time.should_not.be.none
    snapshots[0].encrypted.should.be(True)


@mock_ec2_deprecated
def test_filter_snapshot_by_id():
    conn = boto.connect_ec2('the_key', 'the_secret')
    volume1 = conn.create_volume(36, "us-east-1a")
    snap1 = volume1.create_snapshot('a test snapshot 1')
    volume2 = conn.create_volume(42, 'us-east-1a')
    snap2 = volume2.create_snapshot('a test snapshot 2')
    volume3 = conn.create_volume(84, 'us-east-1a')
    snap3 = volume3.create_snapshot('a test snapshot 3')
    snapshots1 = conn.get_all_snapshots(snapshot_ids=snap2.id)
    snapshots1.should.have.length_of(1)
    snapshots1[0].volume_id.should.equal(volume2.id)
    snapshots1[0].region.name.should.equal(conn.region.name)
    snapshots2 = conn.get_all_snapshots(snapshot_ids=[snap2.id, snap3.id])
    snapshots2.should.have.length_of(2)
    for s in snapshots2:
        s.start_time.should_not.be.none
        s.volume_id.should.be.within([volume2.id, volume3.id])
        s.region.name.should.equal(conn.region.name)

    with assert_raises(EC2ResponseError) as cm:
        conn.get_all_snapshots(snapshot_ids=['snap-does_not_exist'])
    cm.exception.code.should.equal('InvalidSnapshot.NotFound')
    cm.exception.status.should.equal(400)
    cm.exception.request_id.should_not.be.none


@mock_ec2_deprecated
def test_snapshot_filters():
    conn = boto.connect_ec2('the_key', 'the_secret')
    volume1 = conn.create_volume(20, "us-east-1a", encrypted=False)
    volume2 = conn.create_volume(25, "us-east-1a", encrypted=True)

    snapshot1 = volume1.create_snapshot(description='testsnapshot1')
    snapshot2 = volume1.create_snapshot(description='testsnapshot2')
    snapshot3 = volume2.create_snapshot(description='testsnapshot3')

    conn.create_tags([snapshot1.id], {'testkey1': 'testvalue1'})
    conn.create_tags([snapshot2.id], {'testkey2': 'testvalue2'})

    snapshots_by_description = conn.get_all_snapshots(
        filters={'description': 'testsnapshot1'})
    set([snap.id for snap in snapshots_by_description]
        ).should.equal({snapshot1.id})

    snapshots_by_id = conn.get_all_snapshots(
        filters={'snapshot-id': snapshot1.id})
    set([snap.id for snap in snapshots_by_id]
        ).should.equal({snapshot1.id})

    snapshots_by_start_time = conn.get_all_snapshots(
        filters={'start-time': snapshot1.start_time})
    set([snap.start_time for snap in snapshots_by_start_time]
        ).should.equal({snapshot1.start_time})

    snapshots_by_volume_id = conn.get_all_snapshots(
        filters={'volume-id': volume1.id})
    set([snap.id for snap in snapshots_by_volume_id]
        ).should.equal({snapshot1.id, snapshot2.id})

    snapshots_by_status = conn.get_all_snapshots(
        filters={'status': 'completed'})
    ({snapshot1.id, snapshot2.id, snapshot3.id} -
     {snap.id for snap in snapshots_by_status}).should.have.length_of(0)

    snapshots_by_volume_size = conn.get_all_snapshots(
        filters={'volume-size': volume1.size})
    set([snap.id for snap in snapshots_by_volume_size]
        ).should.equal({snapshot1.id, snapshot2.id})

    snapshots_by_tag_key = conn.get_all_snapshots(
        filters={'tag-key': 'testkey1'})
    set([snap.id for snap in snapshots_by_tag_key]
        ).should.equal({snapshot1.id})

    snapshots_by_tag_value = conn.get_all_snapshots(
        filters={'tag-value': 'testvalue1'})
    set([snap.id for snap in snapshots_by_tag_value]
        ).should.equal({snapshot1.id})

    snapshots_by_tag = conn.get_all_snapshots(
        filters={'tag:testkey1': 'testvalue1'})
    set([snap.id for snap in snapshots_by_tag]
        ).should.equal({snapshot1.id})

    snapshots_by_encrypted = conn.get_all_snapshots(
        filters={'encrypted': 'true'})
    set([snap.id for snap in snapshots_by_encrypted]
        ).should.equal({snapshot3.id})


@mock_ec2_deprecated
def test_snapshot_attribute():
    import copy

    conn = boto.connect_ec2('the_key', 'the_secret')
    volume = conn.create_volume(80, "us-east-1a")
    snapshot = volume.create_snapshot()

    # Baseline
    attributes = conn.get_snapshot_attribute(
        snapshot.id, attribute='createVolumePermission')
    attributes.name.should.equal('create_volume_permission')
    attributes.attrs.should.have.length_of(0)

    ADD_GROUP_ARGS = {'snapshot_id': snapshot.id,
                      'attribute': 'createVolumePermission',
                      'operation': 'add',
                      'groups': 'all'}

    REMOVE_GROUP_ARGS = {'snapshot_id': snapshot.id,
                         'attribute': 'createVolumePermission',
                         'operation': 'remove',
                         'groups': 'all'}

    # Add 'all' group and confirm

    with assert_raises(EC2ResponseError) as ex:
        conn.modify_snapshot_attribute(
            **dict(ADD_GROUP_ARGS, **{'dry_run': True}))
    ex.exception.error_code.should.equal('DryRunOperation')
    ex.exception.status.should.equal(400)
    ex.exception.message.should.equal(
        'An error occurred (DryRunOperation) when calling the ModifySnapshotAttribute operation: Request would have succeeded, but DryRun flag is set')

    conn.modify_snapshot_attribute(**ADD_GROUP_ARGS)

    attributes = conn.get_snapshot_attribute(
        snapshot.id, attribute='createVolumePermission')
    attributes.attrs['groups'].should.have.length_of(1)
    attributes.attrs['groups'].should.equal(['all'])

    # Add is idempotent
    conn.modify_snapshot_attribute.when.called_with(
        **ADD_GROUP_ARGS).should_not.throw(EC2ResponseError)

    # Remove 'all' group and confirm
    with assert_raises(EC2ResponseError) as ex:
        conn.modify_snapshot_attribute(
            **dict(REMOVE_GROUP_ARGS, **{'dry_run': True}))
    ex.exception.error_code.should.equal('DryRunOperation')
    ex.exception.status.should.equal(400)
    ex.exception.message.should.equal(
        'An error occurred (DryRunOperation) when calling the ModifySnapshotAttribute operation: Request would have succeeded, but DryRun flag is set')

    conn.modify_snapshot_attribute(**REMOVE_GROUP_ARGS)

    attributes = conn.get_snapshot_attribute(
        snapshot.id, attribute='createVolumePermission')
    attributes.attrs.should.have.length_of(0)

    # Remove is idempotent
    conn.modify_snapshot_attribute.when.called_with(
        **REMOVE_GROUP_ARGS).should_not.throw(EC2ResponseError)

    # Error: Add with group != 'all'
    with assert_raises(EC2ResponseError) as cm:
        conn.modify_snapshot_attribute(snapshot.id,
                                       attribute='createVolumePermission',
                                       operation='add',
                                       groups='everyone')
    cm.exception.code.should.equal('InvalidAMIAttributeItemValue')
    cm.exception.status.should.equal(400)
    cm.exception.request_id.should_not.be.none

    # Error: Add with invalid snapshot ID
    with assert_raises(EC2ResponseError) as cm:
        conn.modify_snapshot_attribute("snapshot-abcd1234",
                                       attribute='createVolumePermission',
                                       operation='add',
                                       groups='all')
    cm.exception.code.should.equal('InvalidSnapshot.NotFound')
    cm.exception.status.should.equal(400)
    cm.exception.request_id.should_not.be.none

    # Error: Remove with invalid snapshot ID
    with assert_raises(EC2ResponseError) as cm:
        conn.modify_snapshot_attribute("snapshot-abcd1234",
                                       attribute='createVolumePermission',
                                       operation='remove',
                                       groups='all')
    cm.exception.code.should.equal('InvalidSnapshot.NotFound')
    cm.exception.status.should.equal(400)
    cm.exception.request_id.should_not.be.none

    # Error: Add or remove with user ID instead of group
    conn.modify_snapshot_attribute.when.called_with(snapshot.id,
                                                    attribute='createVolumePermission',
                                                    operation='add',
                                                    user_ids=['user']).should.throw(NotImplementedError)
    conn.modify_snapshot_attribute.when.called_with(snapshot.id,
                                                    attribute='createVolumePermission',
                                                    operation='remove',
                                                    user_ids=['user']).should.throw(NotImplementedError)


@mock_ec2_deprecated
def test_create_volume_from_snapshot():
    conn = boto.connect_ec2('the_key', 'the_secret')
    volume = conn.create_volume(80, "us-east-1a")
    snapshot = volume.create_snapshot('a test snapshot')

    with assert_raises(EC2ResponseError) as ex:
        snapshot = volume.create_snapshot('a test snapshot', dry_run=True)
    ex.exception.error_code.should.equal('DryRunOperation')
    ex.exception.status.should.equal(400)
    ex.exception.message.should.equal(
        'An error occurred (DryRunOperation) when calling the CreateSnapshot operation: Request would have succeeded, but DryRun flag is set')

    snapshot = volume.create_snapshot('a test snapshot')
    snapshot.update()
    snapshot.status.should.equal('completed')

    new_volume = snapshot.create_volume('us-east-1a')
    new_volume.size.should.equal(80)
    new_volume.snapshot_id.should.equal(snapshot.id)


@mock_ec2_deprecated
def test_create_volume_from_encrypted_snapshot():
    conn = boto.connect_ec2('the_key', 'the_secret')
    volume = conn.create_volume(80, "us-east-1a", encrypted=True)

    snapshot = volume.create_snapshot('a test snapshot')
    snapshot.update()
    snapshot.status.should.equal('completed')

    new_volume = snapshot.create_volume('us-east-1a')
    new_volume.size.should.equal(80)
    new_volume.snapshot_id.should.equal(snapshot.id)
    new_volume.encrypted.should.be(True)


@mock_ec2_deprecated
def test_modify_attribute_blockDeviceMapping():
    """
    Reproduces the missing feature explained at [0], where we want to mock a
    call to modify an instance attribute of type: blockDeviceMapping.

    [0] https://github.com/spulec/moto/issues/160
    """
    conn = boto.ec2.connect_to_region("us-east-1")

    reservation = conn.run_instances('ami-1234abcd')

    instance = reservation.instances[0]

    with assert_raises(EC2ResponseError) as ex:
        instance.modify_attribute('blockDeviceMapping', {
                                  '/dev/sda1': True}, dry_run=True)
    ex.exception.error_code.should.equal('DryRunOperation')
    ex.exception.status.should.equal(400)
    ex.exception.message.should.equal(
        'An error occurred (DryRunOperation) when calling the ModifyInstanceAttribute operation: Request would have succeeded, but DryRun flag is set')

    instance.modify_attribute('blockDeviceMapping', {'/dev/sda1': True})

    instance = ec2_backends[conn.region.name].get_instance(instance.id)
    instance.block_device_mapping.should.have.key('/dev/sda1')
    instance.block_device_mapping[
        '/dev/sda1'].delete_on_termination.should.be(True)


@mock_ec2_deprecated
def test_volume_tag_escaping():
    conn = boto.connect_ec2('the_key', 'the_secret')
    vol = conn.create_volume(10, 'us-east-1a')
    snapshot = conn.create_snapshot(vol.id, 'Desc')

    with assert_raises(EC2ResponseError) as ex:
        snapshot.add_tags({'key': '</closed>'}, dry_run=True)
    ex.exception.error_code.should.equal('DryRunOperation')
    ex.exception.status.should.equal(400)
    ex.exception.message.should.equal(
        'An error occurred (DryRunOperation) when calling the CreateTags operation: Request would have succeeded, but DryRun flag is set')
    snaps = [snap for snap in conn.get_all_snapshots() if snap.id == snapshot.id]
    dict(snaps[0].tags).should_not.be.equal(
        {'key': '</closed>'})

    snapshot.add_tags({'key': '</closed>'})

    snaps = [snap for snap in conn.get_all_snapshots() if snap.id == snapshot.id]
    dict(snaps[0].tags).should.equal({'key': '</closed>'})


@freeze_time
@mock_ec2
def test_copy_snapshot():
    ec2_client = boto3.client('ec2', region_name='eu-west-1')
    dest_ec2_client = boto3.client('ec2', region_name='eu-west-2')

    volume_response = ec2_client.create_volume(
        AvailabilityZone='eu-west-1a', Size=10
    )

    create_snapshot_response = ec2_client.create_snapshot(
        VolumeId=volume_response['VolumeId']
    )
    
    copy_snapshot_response = dest_ec2_client.copy_snapshot(
        SourceSnapshotId=create_snapshot_response['SnapshotId'],
        SourceRegion="eu-west-1"
    )
    
    ec2 = boto3.resource('ec2', region_name='eu-west-1')
    dest_ec2 = boto3.resource('ec2', region_name='eu-west-2')
    
    source = ec2.Snapshot(create_snapshot_response['SnapshotId'])
    dest = dest_ec2.Snapshot(copy_snapshot_response['SnapshotId'])
    
    attribs = ['data_encryption_key_id', 'encrypted',
                'kms_key_id', 'owner_alias', 'owner_id',
                'progress', 'state', 'state_message',
                'tags', 'volume_id', 'volume_size']
    
    for attrib in attribs:
        getattr(source, attrib).should.equal(getattr(dest, attrib))
    
    # Copy from non-existent source ID.
    with assert_raises(ClientError) as cm:
        create_snapshot_error = ec2_client.create_snapshot(
            VolumeId='vol-abcd1234'
        )
    cm.exception.response['Error']['Code'].should.equal('InvalidVolume.NotFound')
    cm.exception.response['Error']['Message'].should.equal("The volume 'vol-abcd1234' does not exist.")
    cm.exception.response['ResponseMetadata']['RequestId'].should_not.be.none
    cm.exception.response['ResponseMetadata']['HTTPStatusCode'].should.equal(400)

    # Copy from non-existent source region.
    with assert_raises(ClientError) as cm:
        copy_snapshot_response = dest_ec2_client.copy_snapshot(
            SourceSnapshotId=create_snapshot_response['SnapshotId'],
            SourceRegion="eu-west-2"
        )
    cm.exception.response['Error']['Code'].should.equal('InvalidSnapshot.NotFound')
    cm.exception.response['Error']['Message'].should.be.none
    cm.exception.response['ResponseMetadata']['RequestId'].should_not.be.none
    cm.exception.response['ResponseMetadata']['HTTPStatusCode'].should.equal(400)

@mock_ec2
def test_search_for_many_snapshots():
    ec2_client = boto3.client('ec2', region_name='eu-west-1')

    volume_response = ec2_client.create_volume(
        AvailabilityZone='eu-west-1a', Size=10
    )

    snapshot_ids = []
    for i in range(1, 20):
        create_snapshot_response = ec2_client.create_snapshot(
            VolumeId=volume_response['VolumeId']
        )
        snapshot_ids.append(create_snapshot_response['SnapshotId'])

    snapshots_response = ec2_client.describe_snapshots(
        SnapshotIds=snapshot_ids
    )

    assert len(snapshots_response['Snapshots']) == len(snapshot_ids)
=======
from __future__ import unicode_literals
# Ensure 'assert_raises' context manager support for Python 2.6
import tests.backport_assert_raises
from nose.tools import assert_raises

from moto.ec2 import ec2_backends
import boto
import boto3
from botocore.exceptions import ClientError
from boto.exception import EC2ResponseError
from freezegun import freeze_time
import sure  # noqa

from moto import mock_ec2_deprecated, mock_ec2


@mock_ec2_deprecated
def test_create_and_delete_volume():
    conn = boto.connect_ec2('the_key', 'the_secret')
    volume = conn.create_volume(80, "us-east-1a")

    all_volumes = conn.get_all_volumes()

    current_volume = [item for item in all_volumes if item.id == volume.id]
    current_volume.should.have.length_of(1)
    current_volume[0].size.should.equal(80)
    current_volume[0].zone.should.equal("us-east-1a")
    current_volume[0].encrypted.should.be(False)

    volume = current_volume[0]

    with assert_raises(EC2ResponseError) as ex:
        volume.delete(dry_run=True)
    ex.exception.error_code.should.equal('DryRunOperation')
    ex.exception.status.should.equal(400)
    ex.exception.message.should.equal(
        'An error occurred (DryRunOperation) when calling the DeleteVolume operation: Request would have succeeded, but DryRun flag is set')

    volume.delete()

    all_volumes = conn.get_all_volumes()
    my_volume = [item for item in all_volumes if item.id == volume.id]
    my_volume.should.have.length_of(0)

    # Deleting something that was already deleted should throw an error
    with assert_raises(EC2ResponseError) as cm:
        volume.delete()
    cm.exception.code.should.equal('InvalidVolume.NotFound')
    cm.exception.status.should.equal(400)
    cm.exception.request_id.should_not.be.none


@mock_ec2_deprecated
def test_create_encrypted_volume_dryrun():
    conn = boto.connect_ec2('the_key', 'the_secret')
    with assert_raises(EC2ResponseError) as ex:
        conn.create_volume(80, "us-east-1a", encrypted=True, dry_run=True)
    ex.exception.error_code.should.equal('DryRunOperation')
    ex.exception.status.should.equal(400)
    ex.exception.message.should.equal(
        'An error occurred (DryRunOperation) when calling the CreateVolume operation: Request would have succeeded, but DryRun flag is set')


@mock_ec2_deprecated
def test_create_encrypted_volume():
    conn = boto.connect_ec2('the_key', 'the_secret')
    volume = conn.create_volume(80, "us-east-1a", encrypted=True)

    with assert_raises(EC2ResponseError) as ex:
        conn.create_volume(80, "us-east-1a", encrypted=True, dry_run=True)
    ex.exception.error_code.should.equal('DryRunOperation')
    ex.exception.status.should.equal(400)
    ex.exception.message.should.equal(
        'An error occurred (DryRunOperation) when calling the CreateVolume operation: Request would have succeeded, but DryRun flag is set')

    all_volumes = [vol for vol in conn.get_all_volumes() if vol.id == volume.id]
    all_volumes[0].encrypted.should.be(True)


@mock_ec2_deprecated
def test_filter_volume_by_id():
    conn = boto.connect_ec2('the_key', 'the_secret')
    volume1 = conn.create_volume(80, "us-east-1a")
    volume2 = conn.create_volume(36, "us-east-1b")
    volume3 = conn.create_volume(20, "us-east-1c")
    vol1 = conn.get_all_volumes(volume_ids=volume3.id)
    vol1.should.have.length_of(1)
    vol1[0].size.should.equal(20)
    vol1[0].zone.should.equal('us-east-1c')
    vol2 = conn.get_all_volumes(volume_ids=[volume1.id, volume2.id])
    vol2.should.have.length_of(2)

    with assert_raises(EC2ResponseError) as cm:
        conn.get_all_volumes(volume_ids=['vol-does_not_exist'])
    cm.exception.code.should.equal('InvalidVolume.NotFound')
    cm.exception.status.should.equal(400)
    cm.exception.request_id.should_not.be.none


@mock_ec2_deprecated
def test_volume_filters():
    conn = boto.connect_ec2('the_key', 'the_secret')

    reservation = conn.run_instances('ami-1234abcd')
    instance = reservation.instances[0]

    instance.update()

    volume1 = conn.create_volume(80, "us-east-1a", encrypted=True)
    volume2 = conn.create_volume(36, "us-east-1b", encrypted=False)
    volume3 = conn.create_volume(20, "us-east-1c", encrypted=True)

    snapshot = volume3.create_snapshot(description='testsnap')
    volume4 = conn.create_volume(25, "us-east-1a", snapshot=snapshot)

    conn.create_tags([volume1.id], {'testkey1': 'testvalue1'})
    conn.create_tags([volume2.id], {'testkey2': 'testvalue2'})

    volume1.update()
    volume2.update()
    volume3.update()
    volume4.update()

    block_mapping = instance.block_device_mapping['/dev/sda1']

    volume_ids = (volume1.id, volume2.id, volume3.id, volume4.id, block_mapping.volume_id)

    volumes_by_attach_time = conn.get_all_volumes(
        filters={'attachment.attach-time': block_mapping.attach_time})
    set([vol.id for vol in volumes_by_attach_time]
        ).should.equal({block_mapping.volume_id})

    volumes_by_attach_device = conn.get_all_volumes(
        filters={'attachment.device': '/dev/sda1'})
    set([vol.id for vol in volumes_by_attach_device]
        ).should.equal({block_mapping.volume_id})

    volumes_by_attach_instance_id = conn.get_all_volumes(
        filters={'attachment.instance-id': instance.id})
    set([vol.id for vol in volumes_by_attach_instance_id]
        ).should.equal({block_mapping.volume_id})

    volumes_by_attach_status = conn.get_all_volumes(
        filters={'attachment.status': 'attached'})
    set([vol.id for vol in volumes_by_attach_status]
        ).should.equal({block_mapping.volume_id})

    volumes_by_create_time = conn.get_all_volumes(
        filters={'create-time': volume4.create_time})
    set([vol.create_time for vol in volumes_by_create_time]
        ).should.equal({volume4.create_time})

    volumes_by_size = conn.get_all_volumes(filters={'size': volume2.size})
    set([vol.id for vol in volumes_by_size]).should.equal({volume2.id})

    volumes_by_snapshot_id = conn.get_all_volumes(
        filters={'snapshot-id': snapshot.id})
    set([vol.id for vol in volumes_by_snapshot_id]
        ).should.equal({volume4.id})

    volumes_by_status = conn.get_all_volumes(filters={'status': 'in-use'})
    set([vol.id for vol in volumes_by_status]).should.equal(
        {block_mapping.volume_id})

    volumes_by_id = conn.get_all_volumes(filters={'volume-id': volume1.id})
    set([vol.id for vol in volumes_by_id]).should.equal({volume1.id})

    volumes_by_tag_key = conn.get_all_volumes(filters={'tag-key': 'testkey1'})
    set([vol.id for vol in volumes_by_tag_key]).should.equal({volume1.id})

    volumes_by_tag_value = conn.get_all_volumes(
        filters={'tag-value': 'testvalue1'})
    set([vol.id for vol in volumes_by_tag_value]
        ).should.equal({volume1.id})

    volumes_by_tag = conn.get_all_volumes(
        filters={'tag:testkey1': 'testvalue1'})
    set([vol.id for vol in volumes_by_tag]).should.equal({volume1.id})

    volumes_by_unencrypted = conn.get_all_volumes(
        filters={'encrypted': 'false'})
    set([vol.id for vol in volumes_by_unencrypted if vol.id in volume_ids]).should.equal(
        {block_mapping.volume_id, volume2.id}
    )

    volumes_by_encrypted = conn.get_all_volumes(filters={'encrypted': 'true'})
    set([vol.id for vol in volumes_by_encrypted if vol.id in volume_ids]).should.equal(
        {volume1.id, volume3.id, volume4.id}
    )

    volumes_by_availability_zone = conn.get_all_volumes(filters={'availability-zone': 'us-east-1b'})
    set([vol.id for vol in volumes_by_availability_zone if vol.id in volume_ids]).should.equal(
        {volume2.id}
    )


@mock_ec2_deprecated
def test_volume_attach_and_detach():
    conn = boto.connect_ec2('the_key', 'the_secret')
    reservation = conn.run_instances('ami-1234abcd')
    instance = reservation.instances[0]
    volume = conn.create_volume(80, "us-east-1a")

    volume.update()
    volume.volume_state().should.equal('available')

    with assert_raises(EC2ResponseError) as ex:
        volume.attach(instance.id, "/dev/sdh", dry_run=True)
    ex.exception.error_code.should.equal('DryRunOperation')
    ex.exception.status.should.equal(400)
    ex.exception.message.should.equal(
        'An error occurred (DryRunOperation) when calling the AttachVolume operation: Request would have succeeded, but DryRun flag is set')

    volume.attach(instance.id, "/dev/sdh")

    volume.update()
    volume.volume_state().should.equal('in-use')
    volume.attachment_state().should.equal('attached')

    volume.attach_data.instance_id.should.equal(instance.id)

    with assert_raises(EC2ResponseError) as ex:
        volume.detach(dry_run=True)
    ex.exception.error_code.should.equal('DryRunOperation')
    ex.exception.status.should.equal(400)
    ex.exception.message.should.equal(
        'An error occurred (DryRunOperation) when calling the DetachVolume operation: Request would have succeeded, but DryRun flag is set')

    volume.detach()

    volume.update()
    volume.volume_state().should.equal('available')

    with assert_raises(EC2ResponseError) as cm1:
        volume.attach('i-1234abcd', "/dev/sdh")
    cm1.exception.code.should.equal('InvalidInstanceID.NotFound')
    cm1.exception.status.should.equal(400)
    cm1.exception.request_id.should_not.be.none

    with assert_raises(EC2ResponseError) as cm2:
        conn.detach_volume(volume.id, instance.id, "/dev/sdh")
    cm2.exception.code.should.equal('InvalidAttachment.NotFound')
    cm2.exception.status.should.equal(400)
    cm2.exception.request_id.should_not.be.none

    with assert_raises(EC2ResponseError) as cm3:
        conn.detach_volume(volume.id, 'i-1234abcd', "/dev/sdh")
    cm3.exception.code.should.equal('InvalidInstanceID.NotFound')
    cm3.exception.status.should.equal(400)
    cm3.exception.request_id.should_not.be.none


@mock_ec2_deprecated
def test_create_snapshot():
    conn = boto.connect_ec2('the_key', 'the_secret')
    volume = conn.create_volume(80, "us-east-1a")

    with assert_raises(EC2ResponseError) as ex:
        snapshot = volume.create_snapshot('a dryrun snapshot', dry_run=True)
    ex.exception.error_code.should.equal('DryRunOperation')
    ex.exception.status.should.equal(400)
    ex.exception.message.should.equal(
        'An error occurred (DryRunOperation) when calling the CreateSnapshot operation: Request would have succeeded, but DryRun flag is set')

    snapshot = volume.create_snapshot('a test snapshot')
    snapshot.update()
    snapshot.status.should.equal('completed')

    snapshots = [snap for snap in conn.get_all_snapshots() if snap.id == snapshot.id]
    snapshots.should.have.length_of(1)
    snapshots[0].description.should.equal('a test snapshot')
    snapshots[0].start_time.should_not.be.none
    snapshots[0].encrypted.should.be(False)

    # Create snapshot without description
    num_snapshots = len(conn.get_all_snapshots())

    snapshot = volume.create_snapshot()
    conn.get_all_snapshots().should.have.length_of(num_snapshots + 1)

    snapshot.delete()
    conn.get_all_snapshots().should.have.length_of(num_snapshots)

    # Deleting something that was already deleted should throw an error
    with assert_raises(EC2ResponseError) as cm:
        snapshot.delete()
    cm.exception.code.should.equal('InvalidSnapshot.NotFound')
    cm.exception.status.should.equal(400)
    cm.exception.request_id.should_not.be.none


@mock_ec2_deprecated
def test_create_encrypted_snapshot():
    conn = boto.connect_ec2('the_key', 'the_secret')
    volume = conn.create_volume(80, "us-east-1a", encrypted=True)
    snapshot = volume.create_snapshot('a test snapshot')
    snapshot.update()
    snapshot.status.should.equal('completed')

    snapshots = [snap for snap in conn.get_all_snapshots() if snap.id == snapshot.id]
    snapshots.should.have.length_of(1)
    snapshots[0].description.should.equal('a test snapshot')
    snapshots[0].start_time.should_not.be.none
    snapshots[0].encrypted.should.be(True)


@mock_ec2_deprecated
def test_filter_snapshot_by_id():
    conn = boto.connect_ec2('the_key', 'the_secret')
    volume1 = conn.create_volume(36, "us-east-1a")
    snap1 = volume1.create_snapshot('a test snapshot 1')
    volume2 = conn.create_volume(42, 'us-east-1a')
    snap2 = volume2.create_snapshot('a test snapshot 2')
    volume3 = conn.create_volume(84, 'us-east-1a')
    snap3 = volume3.create_snapshot('a test snapshot 3')
    snapshots1 = conn.get_all_snapshots(snapshot_ids=snap2.id)
    snapshots1.should.have.length_of(1)
    snapshots1[0].volume_id.should.equal(volume2.id)
    snapshots1[0].region.name.should.equal(conn.region.name)
    snapshots2 = conn.get_all_snapshots(snapshot_ids=[snap2.id, snap3.id])
    snapshots2.should.have.length_of(2)
    for s in snapshots2:
        s.start_time.should_not.be.none
        s.volume_id.should.be.within([volume2.id, volume3.id])
        s.region.name.should.equal(conn.region.name)

    with assert_raises(EC2ResponseError) as cm:
        conn.get_all_snapshots(snapshot_ids=['snap-does_not_exist'])
    cm.exception.code.should.equal('InvalidSnapshot.NotFound')
    cm.exception.status.should.equal(400)
    cm.exception.request_id.should_not.be.none


@mock_ec2_deprecated
def test_snapshot_filters():
    conn = boto.connect_ec2('the_key', 'the_secret')
    volume1 = conn.create_volume(20, "us-east-1a", encrypted=False)
    volume2 = conn.create_volume(25, "us-east-1a", encrypted=True)

    snapshot1 = volume1.create_snapshot(description='testsnapshot1')
    snapshot2 = volume1.create_snapshot(description='testsnapshot2')
    snapshot3 = volume2.create_snapshot(description='testsnapshot3')

    conn.create_tags([snapshot1.id], {'testkey1': 'testvalue1'})
    conn.create_tags([snapshot2.id], {'testkey2': 'testvalue2'})

    snapshots_by_description = conn.get_all_snapshots(
        filters={'description': 'testsnapshot1'})
    set([snap.id for snap in snapshots_by_description]
        ).should.equal({snapshot1.id})

    snapshots_by_id = conn.get_all_snapshots(
        filters={'snapshot-id': snapshot1.id})
    set([snap.id for snap in snapshots_by_id]
        ).should.equal({snapshot1.id})

    snapshots_by_start_time = conn.get_all_snapshots(
        filters={'start-time': snapshot1.start_time})
    set([snap.start_time for snap in snapshots_by_start_time]
        ).should.equal({snapshot1.start_time})

    snapshots_by_volume_id = conn.get_all_snapshots(
        filters={'volume-id': volume1.id})
    set([snap.id for snap in snapshots_by_volume_id]
        ).should.equal({snapshot1.id, snapshot2.id})

    snapshots_by_status = conn.get_all_snapshots(
        filters={'status': 'completed'})
    ({snapshot1.id, snapshot2.id, snapshot3.id} -
     {snap.id for snap in snapshots_by_status}).should.have.length_of(0)

    snapshots_by_volume_size = conn.get_all_snapshots(
        filters={'volume-size': volume1.size})
    set([snap.id for snap in snapshots_by_volume_size]
        ).should.equal({snapshot1.id, snapshot2.id})

    snapshots_by_tag_key = conn.get_all_snapshots(
        filters={'tag-key': 'testkey1'})
    set([snap.id for snap in snapshots_by_tag_key]
        ).should.equal({snapshot1.id})

    snapshots_by_tag_value = conn.get_all_snapshots(
        filters={'tag-value': 'testvalue1'})
    set([snap.id for snap in snapshots_by_tag_value]
        ).should.equal({snapshot1.id})

    snapshots_by_tag = conn.get_all_snapshots(
        filters={'tag:testkey1': 'testvalue1'})
    set([snap.id for snap in snapshots_by_tag]
        ).should.equal({snapshot1.id})

    snapshots_by_encrypted = conn.get_all_snapshots(
        filters={'encrypted': 'true'})
    set([snap.id for snap in snapshots_by_encrypted]
        ).should.equal({snapshot3.id})


@mock_ec2_deprecated
def test_snapshot_attribute():
    import copy

    conn = boto.connect_ec2('the_key', 'the_secret')
    volume = conn.create_volume(80, "us-east-1a")
    snapshot = volume.create_snapshot()

    # Baseline
    attributes = conn.get_snapshot_attribute(
        snapshot.id, attribute='createVolumePermission')
    attributes.name.should.equal('create_volume_permission')
    attributes.attrs.should.have.length_of(0)

    ADD_GROUP_ARGS = {'snapshot_id': snapshot.id,
                      'attribute': 'createVolumePermission',
                      'operation': 'add',
                      'groups': 'all'}

    REMOVE_GROUP_ARGS = {'snapshot_id': snapshot.id,
                         'attribute': 'createVolumePermission',
                         'operation': 'remove',
                         'groups': 'all'}

    # Add 'all' group and confirm

    with assert_raises(EC2ResponseError) as ex:
        conn.modify_snapshot_attribute(
            **dict(ADD_GROUP_ARGS, **{'dry_run': True}))
    ex.exception.error_code.should.equal('DryRunOperation')
    ex.exception.status.should.equal(400)
    ex.exception.message.should.equal(
        'An error occurred (DryRunOperation) when calling the ModifySnapshotAttribute operation: Request would have succeeded, but DryRun flag is set')

    conn.modify_snapshot_attribute(**ADD_GROUP_ARGS)

    attributes = conn.get_snapshot_attribute(
        snapshot.id, attribute='createVolumePermission')
    attributes.attrs['groups'].should.have.length_of(1)
    attributes.attrs['groups'].should.equal(['all'])

    # Add is idempotent
    conn.modify_snapshot_attribute.when.called_with(
        **ADD_GROUP_ARGS).should_not.throw(EC2ResponseError)

    # Remove 'all' group and confirm
    with assert_raises(EC2ResponseError) as ex:
        conn.modify_snapshot_attribute(
            **dict(REMOVE_GROUP_ARGS, **{'dry_run': True}))
    ex.exception.error_code.should.equal('DryRunOperation')
    ex.exception.status.should.equal(400)
    ex.exception.message.should.equal(
        'An error occurred (DryRunOperation) when calling the ModifySnapshotAttribute operation: Request would have succeeded, but DryRun flag is set')

    conn.modify_snapshot_attribute(**REMOVE_GROUP_ARGS)

    attributes = conn.get_snapshot_attribute(
        snapshot.id, attribute='createVolumePermission')
    attributes.attrs.should.have.length_of(0)

    # Remove is idempotent
    conn.modify_snapshot_attribute.when.called_with(
        **REMOVE_GROUP_ARGS).should_not.throw(EC2ResponseError)

    # Error: Add with group != 'all'
    with assert_raises(EC2ResponseError) as cm:
        conn.modify_snapshot_attribute(snapshot.id,
                                       attribute='createVolumePermission',
                                       operation='add',
                                       groups='everyone')
    cm.exception.code.should.equal('InvalidAMIAttributeItemValue')
    cm.exception.status.should.equal(400)
    cm.exception.request_id.should_not.be.none

    # Error: Add with invalid snapshot ID
    with assert_raises(EC2ResponseError) as cm:
        conn.modify_snapshot_attribute("snapshot-abcd1234",
                                       attribute='createVolumePermission',
                                       operation='add',
                                       groups='all')
    cm.exception.code.should.equal('InvalidSnapshot.NotFound')
    cm.exception.status.should.equal(400)
    cm.exception.request_id.should_not.be.none

    # Error: Remove with invalid snapshot ID
    with assert_raises(EC2ResponseError) as cm:
        conn.modify_snapshot_attribute("snapshot-abcd1234",
                                       attribute='createVolumePermission',
                                       operation='remove',
                                       groups='all')
    cm.exception.code.should.equal('InvalidSnapshot.NotFound')
    cm.exception.status.should.equal(400)
    cm.exception.request_id.should_not.be.none

    # Error: Add or remove with user ID instead of group
    conn.modify_snapshot_attribute.when.called_with(snapshot.id,
                                                    attribute='createVolumePermission',
                                                    operation='add',
                                                    user_ids=['user']).should.throw(NotImplementedError)
    conn.modify_snapshot_attribute.when.called_with(snapshot.id,
                                                    attribute='createVolumePermission',
                                                    operation='remove',
                                                    user_ids=['user']).should.throw(NotImplementedError)


@mock_ec2_deprecated
def test_create_volume_from_snapshot():
    conn = boto.connect_ec2('the_key', 'the_secret')
    volume = conn.create_volume(80, "us-east-1a")
    snapshot = volume.create_snapshot('a test snapshot')

    with assert_raises(EC2ResponseError) as ex:
        snapshot = volume.create_snapshot('a test snapshot', dry_run=True)
    ex.exception.error_code.should.equal('DryRunOperation')
    ex.exception.status.should.equal(400)
    ex.exception.message.should.equal(
        'An error occurred (DryRunOperation) when calling the CreateSnapshot operation: Request would have succeeded, but DryRun flag is set')

    snapshot = volume.create_snapshot('a test snapshot')
    snapshot.update()
    snapshot.status.should.equal('completed')

    new_volume = snapshot.create_volume('us-east-1a')
    new_volume.size.should.equal(80)
    new_volume.snapshot_id.should.equal(snapshot.id)


@mock_ec2_deprecated
def test_create_volume_from_encrypted_snapshot():
    conn = boto.connect_ec2('the_key', 'the_secret')
    volume = conn.create_volume(80, "us-east-1a", encrypted=True)

    snapshot = volume.create_snapshot('a test snapshot')
    snapshot.update()
    snapshot.status.should.equal('completed')

    new_volume = snapshot.create_volume('us-east-1a')
    new_volume.size.should.equal(80)
    new_volume.snapshot_id.should.equal(snapshot.id)
    new_volume.encrypted.should.be(True)


@mock_ec2_deprecated
def test_modify_attribute_blockDeviceMapping():
    """
    Reproduces the missing feature explained at [0], where we want to mock a
    call to modify an instance attribute of type: blockDeviceMapping.

    [0] https://github.com/spulec/moto/issues/160
    """
    conn = boto.ec2.connect_to_region("us-east-1")

    reservation = conn.run_instances('ami-1234abcd')

    instance = reservation.instances[0]

    with assert_raises(EC2ResponseError) as ex:
        instance.modify_attribute('blockDeviceMapping', {
                                  '/dev/sda1': True}, dry_run=True)
    ex.exception.error_code.should.equal('DryRunOperation')
    ex.exception.status.should.equal(400)
    ex.exception.message.should.equal(
        'An error occurred (DryRunOperation) when calling the ModifyInstanceAttribute operation: Request would have succeeded, but DryRun flag is set')

    instance.modify_attribute('blockDeviceMapping', {'/dev/sda1': True})

    instance = ec2_backends[conn.region.name].get_instance(instance.id)
    instance.block_device_mapping.should.have.key('/dev/sda1')
    instance.block_device_mapping[
        '/dev/sda1'].delete_on_termination.should.be(True)


@mock_ec2_deprecated
def test_volume_tag_escaping():
    conn = boto.connect_ec2('the_key', 'the_secret')
    vol = conn.create_volume(10, 'us-east-1a')
    snapshot = conn.create_snapshot(vol.id, 'Desc')

    with assert_raises(EC2ResponseError) as ex:
        snapshot.add_tags({'key': '</closed>'}, dry_run=True)
    ex.exception.error_code.should.equal('DryRunOperation')
    ex.exception.status.should.equal(400)
    ex.exception.message.should.equal(
        'An error occurred (DryRunOperation) when calling the CreateTags operation: Request would have succeeded, but DryRun flag is set')
    snaps = [snap for snap in conn.get_all_snapshots() if snap.id == snapshot.id]
    dict(snaps[0].tags).should_not.be.equal(
        {'key': '</closed>'})

    snapshot.add_tags({'key': '</closed>'})

    snaps = [snap for snap in conn.get_all_snapshots() if snap.id == snapshot.id]
    dict(snaps[0].tags).should.equal({'key': '</closed>'})


@mock_ec2
def test_volume_property_hidden_when_no_tags_exist():
    ec2_client = boto3.client('ec2', region_name='us-east-1')

    volume_response = ec2_client.create_volume(
        Size=10,
        AvailabilityZone='us-east-1a'
    )

    volume_response.get('Tags').should.equal(None)


@freeze_time
@mock_ec2
def test_copy_snapshot():
    ec2_client = boto3.client('ec2', region_name='eu-west-1')
    dest_ec2_client = boto3.client('ec2', region_name='eu-west-2')

    volume_response = ec2_client.create_volume(
        AvailabilityZone='eu-west-1a', Size=10
    )

    create_snapshot_response = ec2_client.create_snapshot(
        VolumeId=volume_response['VolumeId']
    )

    copy_snapshot_response = dest_ec2_client.copy_snapshot(
        SourceSnapshotId=create_snapshot_response['SnapshotId'],
        SourceRegion="eu-west-1"
    )

    ec2 = boto3.resource('ec2', region_name='eu-west-1')
    dest_ec2 = boto3.resource('ec2', region_name='eu-west-2')

    source = ec2.Snapshot(create_snapshot_response['SnapshotId'])
    dest = dest_ec2.Snapshot(copy_snapshot_response['SnapshotId'])

    attribs = ['data_encryption_key_id', 'encrypted',
                'kms_key_id', 'owner_alias', 'owner_id',
                'progress', 'state', 'state_message',
                'tags', 'volume_id', 'volume_size']

    for attrib in attribs:
        getattr(source, attrib).should.equal(getattr(dest, attrib))

    # Copy from non-existent source ID.
    with assert_raises(ClientError) as cm:
        create_snapshot_error = ec2_client.create_snapshot(
            VolumeId='vol-abcd1234'
        )
    cm.exception.response['Error']['Code'].should.equal('InvalidVolume.NotFound')
    cm.exception.response['Error']['Message'].should.equal("The volume 'vol-abcd1234' does not exist.")
    cm.exception.response['ResponseMetadata']['RequestId'].should_not.be.none
    cm.exception.response['ResponseMetadata']['HTTPStatusCode'].should.equal(400)

    # Copy from non-existent source region.
    with assert_raises(ClientError) as cm:
        copy_snapshot_response = dest_ec2_client.copy_snapshot(
            SourceSnapshotId=create_snapshot_response['SnapshotId'],
            SourceRegion="eu-west-2"
        )
    cm.exception.response['Error']['Code'].should.equal('InvalidSnapshot.NotFound')
    cm.exception.response['Error']['Message'].should.be.none
    cm.exception.response['ResponseMetadata']['RequestId'].should_not.be.none
    cm.exception.response['ResponseMetadata']['HTTPStatusCode'].should.equal(400)

@mock_ec2
def test_search_for_many_snapshots():
    ec2_client = boto3.client('ec2', region_name='eu-west-1')

    volume_response = ec2_client.create_volume(
        AvailabilityZone='eu-west-1a', Size=10
    )

    snapshot_ids = []
    for i in range(1, 20):
        create_snapshot_response = ec2_client.create_snapshot(
            VolumeId=volume_response['VolumeId']
        )
        snapshot_ids.append(create_snapshot_response['SnapshotId'])

    snapshots_response = ec2_client.describe_snapshots(
        SnapshotIds=snapshot_ids
    )

    assert len(snapshots_response['Snapshots']) == len(snapshot_ids)
>>>>>>> 4a286c4b
<|MERGE_RESOLUTION|>--- conflicted
+++ resolved
@@ -1,4 +1,3 @@
-<<<<<<< HEAD
 from __future__ import unicode_literals
 # Ensure 'assert_raises' context manager support for Python 2.6
 import tests.backport_assert_raises
@@ -590,6 +589,18 @@
     dict(snaps[0].tags).should.equal({'key': '</closed>'})
 
 
+@mock_ec2
+def test_volume_property_hidden_when_no_tags_exist():
+    ec2_client = boto3.client('ec2', region_name='us-east-1')
+
+    volume_response = ec2_client.create_volume(
+        Size=10,
+        AvailabilityZone='us-east-1a'
+    )
+
+    volume_response.get('Tags').should.equal(None)
+
+
 @freeze_time
 @mock_ec2
 def test_copy_snapshot():
@@ -603,26 +614,26 @@
     create_snapshot_response = ec2_client.create_snapshot(
         VolumeId=volume_response['VolumeId']
     )
-    
+
     copy_snapshot_response = dest_ec2_client.copy_snapshot(
         SourceSnapshotId=create_snapshot_response['SnapshotId'],
         SourceRegion="eu-west-1"
     )
-    
+
     ec2 = boto3.resource('ec2', region_name='eu-west-1')
     dest_ec2 = boto3.resource('ec2', region_name='eu-west-2')
-    
+
     source = ec2.Snapshot(create_snapshot_response['SnapshotId'])
     dest = dest_ec2.Snapshot(copy_snapshot_response['SnapshotId'])
-    
+
     attribs = ['data_encryption_key_id', 'encrypted',
                 'kms_key_id', 'owner_alias', 'owner_id',
                 'progress', 'state', 'state_message',
                 'tags', 'volume_id', 'volume_size']
-    
+
     for attrib in attribs:
         getattr(source, attrib).should.equal(getattr(dest, attrib))
-    
+
     # Copy from non-existent source ID.
     with assert_raises(ClientError) as cm:
         create_snapshot_error = ec2_client.create_snapshot(
@@ -663,683 +674,4 @@
         SnapshotIds=snapshot_ids
     )
 
-    assert len(snapshots_response['Snapshots']) == len(snapshot_ids)
-=======
-from __future__ import unicode_literals
-# Ensure 'assert_raises' context manager support for Python 2.6
-import tests.backport_assert_raises
-from nose.tools import assert_raises
-
-from moto.ec2 import ec2_backends
-import boto
-import boto3
-from botocore.exceptions import ClientError
-from boto.exception import EC2ResponseError
-from freezegun import freeze_time
-import sure  # noqa
-
-from moto import mock_ec2_deprecated, mock_ec2
-
-
-@mock_ec2_deprecated
-def test_create_and_delete_volume():
-    conn = boto.connect_ec2('the_key', 'the_secret')
-    volume = conn.create_volume(80, "us-east-1a")
-
-    all_volumes = conn.get_all_volumes()
-
-    current_volume = [item for item in all_volumes if item.id == volume.id]
-    current_volume.should.have.length_of(1)
-    current_volume[0].size.should.equal(80)
-    current_volume[0].zone.should.equal("us-east-1a")
-    current_volume[0].encrypted.should.be(False)
-
-    volume = current_volume[0]
-
-    with assert_raises(EC2ResponseError) as ex:
-        volume.delete(dry_run=True)
-    ex.exception.error_code.should.equal('DryRunOperation')
-    ex.exception.status.should.equal(400)
-    ex.exception.message.should.equal(
-        'An error occurred (DryRunOperation) when calling the DeleteVolume operation: Request would have succeeded, but DryRun flag is set')
-
-    volume.delete()
-
-    all_volumes = conn.get_all_volumes()
-    my_volume = [item for item in all_volumes if item.id == volume.id]
-    my_volume.should.have.length_of(0)
-
-    # Deleting something that was already deleted should throw an error
-    with assert_raises(EC2ResponseError) as cm:
-        volume.delete()
-    cm.exception.code.should.equal('InvalidVolume.NotFound')
-    cm.exception.status.should.equal(400)
-    cm.exception.request_id.should_not.be.none
-
-
-@mock_ec2_deprecated
-def test_create_encrypted_volume_dryrun():
-    conn = boto.connect_ec2('the_key', 'the_secret')
-    with assert_raises(EC2ResponseError) as ex:
-        conn.create_volume(80, "us-east-1a", encrypted=True, dry_run=True)
-    ex.exception.error_code.should.equal('DryRunOperation')
-    ex.exception.status.should.equal(400)
-    ex.exception.message.should.equal(
-        'An error occurred (DryRunOperation) when calling the CreateVolume operation: Request would have succeeded, but DryRun flag is set')
-
-
-@mock_ec2_deprecated
-def test_create_encrypted_volume():
-    conn = boto.connect_ec2('the_key', 'the_secret')
-    volume = conn.create_volume(80, "us-east-1a", encrypted=True)
-
-    with assert_raises(EC2ResponseError) as ex:
-        conn.create_volume(80, "us-east-1a", encrypted=True, dry_run=True)
-    ex.exception.error_code.should.equal('DryRunOperation')
-    ex.exception.status.should.equal(400)
-    ex.exception.message.should.equal(
-        'An error occurred (DryRunOperation) when calling the CreateVolume operation: Request would have succeeded, but DryRun flag is set')
-
-    all_volumes = [vol for vol in conn.get_all_volumes() if vol.id == volume.id]
-    all_volumes[0].encrypted.should.be(True)
-
-
-@mock_ec2_deprecated
-def test_filter_volume_by_id():
-    conn = boto.connect_ec2('the_key', 'the_secret')
-    volume1 = conn.create_volume(80, "us-east-1a")
-    volume2 = conn.create_volume(36, "us-east-1b")
-    volume3 = conn.create_volume(20, "us-east-1c")
-    vol1 = conn.get_all_volumes(volume_ids=volume3.id)
-    vol1.should.have.length_of(1)
-    vol1[0].size.should.equal(20)
-    vol1[0].zone.should.equal('us-east-1c')
-    vol2 = conn.get_all_volumes(volume_ids=[volume1.id, volume2.id])
-    vol2.should.have.length_of(2)
-
-    with assert_raises(EC2ResponseError) as cm:
-        conn.get_all_volumes(volume_ids=['vol-does_not_exist'])
-    cm.exception.code.should.equal('InvalidVolume.NotFound')
-    cm.exception.status.should.equal(400)
-    cm.exception.request_id.should_not.be.none
-
-
-@mock_ec2_deprecated
-def test_volume_filters():
-    conn = boto.connect_ec2('the_key', 'the_secret')
-
-    reservation = conn.run_instances('ami-1234abcd')
-    instance = reservation.instances[0]
-
-    instance.update()
-
-    volume1 = conn.create_volume(80, "us-east-1a", encrypted=True)
-    volume2 = conn.create_volume(36, "us-east-1b", encrypted=False)
-    volume3 = conn.create_volume(20, "us-east-1c", encrypted=True)
-
-    snapshot = volume3.create_snapshot(description='testsnap')
-    volume4 = conn.create_volume(25, "us-east-1a", snapshot=snapshot)
-
-    conn.create_tags([volume1.id], {'testkey1': 'testvalue1'})
-    conn.create_tags([volume2.id], {'testkey2': 'testvalue2'})
-
-    volume1.update()
-    volume2.update()
-    volume3.update()
-    volume4.update()
-
-    block_mapping = instance.block_device_mapping['/dev/sda1']
-
-    volume_ids = (volume1.id, volume2.id, volume3.id, volume4.id, block_mapping.volume_id)
-
-    volumes_by_attach_time = conn.get_all_volumes(
-        filters={'attachment.attach-time': block_mapping.attach_time})
-    set([vol.id for vol in volumes_by_attach_time]
-        ).should.equal({block_mapping.volume_id})
-
-    volumes_by_attach_device = conn.get_all_volumes(
-        filters={'attachment.device': '/dev/sda1'})
-    set([vol.id for vol in volumes_by_attach_device]
-        ).should.equal({block_mapping.volume_id})
-
-    volumes_by_attach_instance_id = conn.get_all_volumes(
-        filters={'attachment.instance-id': instance.id})
-    set([vol.id for vol in volumes_by_attach_instance_id]
-        ).should.equal({block_mapping.volume_id})
-
-    volumes_by_attach_status = conn.get_all_volumes(
-        filters={'attachment.status': 'attached'})
-    set([vol.id for vol in volumes_by_attach_status]
-        ).should.equal({block_mapping.volume_id})
-
-    volumes_by_create_time = conn.get_all_volumes(
-        filters={'create-time': volume4.create_time})
-    set([vol.create_time for vol in volumes_by_create_time]
-        ).should.equal({volume4.create_time})
-
-    volumes_by_size = conn.get_all_volumes(filters={'size': volume2.size})
-    set([vol.id for vol in volumes_by_size]).should.equal({volume2.id})
-
-    volumes_by_snapshot_id = conn.get_all_volumes(
-        filters={'snapshot-id': snapshot.id})
-    set([vol.id for vol in volumes_by_snapshot_id]
-        ).should.equal({volume4.id})
-
-    volumes_by_status = conn.get_all_volumes(filters={'status': 'in-use'})
-    set([vol.id for vol in volumes_by_status]).should.equal(
-        {block_mapping.volume_id})
-
-    volumes_by_id = conn.get_all_volumes(filters={'volume-id': volume1.id})
-    set([vol.id for vol in volumes_by_id]).should.equal({volume1.id})
-
-    volumes_by_tag_key = conn.get_all_volumes(filters={'tag-key': 'testkey1'})
-    set([vol.id for vol in volumes_by_tag_key]).should.equal({volume1.id})
-
-    volumes_by_tag_value = conn.get_all_volumes(
-        filters={'tag-value': 'testvalue1'})
-    set([vol.id for vol in volumes_by_tag_value]
-        ).should.equal({volume1.id})
-
-    volumes_by_tag = conn.get_all_volumes(
-        filters={'tag:testkey1': 'testvalue1'})
-    set([vol.id for vol in volumes_by_tag]).should.equal({volume1.id})
-
-    volumes_by_unencrypted = conn.get_all_volumes(
-        filters={'encrypted': 'false'})
-    set([vol.id for vol in volumes_by_unencrypted if vol.id in volume_ids]).should.equal(
-        {block_mapping.volume_id, volume2.id}
-    )
-
-    volumes_by_encrypted = conn.get_all_volumes(filters={'encrypted': 'true'})
-    set([vol.id for vol in volumes_by_encrypted if vol.id in volume_ids]).should.equal(
-        {volume1.id, volume3.id, volume4.id}
-    )
-
-    volumes_by_availability_zone = conn.get_all_volumes(filters={'availability-zone': 'us-east-1b'})
-    set([vol.id for vol in volumes_by_availability_zone if vol.id in volume_ids]).should.equal(
-        {volume2.id}
-    )
-
-
-@mock_ec2_deprecated
-def test_volume_attach_and_detach():
-    conn = boto.connect_ec2('the_key', 'the_secret')
-    reservation = conn.run_instances('ami-1234abcd')
-    instance = reservation.instances[0]
-    volume = conn.create_volume(80, "us-east-1a")
-
-    volume.update()
-    volume.volume_state().should.equal('available')
-
-    with assert_raises(EC2ResponseError) as ex:
-        volume.attach(instance.id, "/dev/sdh", dry_run=True)
-    ex.exception.error_code.should.equal('DryRunOperation')
-    ex.exception.status.should.equal(400)
-    ex.exception.message.should.equal(
-        'An error occurred (DryRunOperation) when calling the AttachVolume operation: Request would have succeeded, but DryRun flag is set')
-
-    volume.attach(instance.id, "/dev/sdh")
-
-    volume.update()
-    volume.volume_state().should.equal('in-use')
-    volume.attachment_state().should.equal('attached')
-
-    volume.attach_data.instance_id.should.equal(instance.id)
-
-    with assert_raises(EC2ResponseError) as ex:
-        volume.detach(dry_run=True)
-    ex.exception.error_code.should.equal('DryRunOperation')
-    ex.exception.status.should.equal(400)
-    ex.exception.message.should.equal(
-        'An error occurred (DryRunOperation) when calling the DetachVolume operation: Request would have succeeded, but DryRun flag is set')
-
-    volume.detach()
-
-    volume.update()
-    volume.volume_state().should.equal('available')
-
-    with assert_raises(EC2ResponseError) as cm1:
-        volume.attach('i-1234abcd', "/dev/sdh")
-    cm1.exception.code.should.equal('InvalidInstanceID.NotFound')
-    cm1.exception.status.should.equal(400)
-    cm1.exception.request_id.should_not.be.none
-
-    with assert_raises(EC2ResponseError) as cm2:
-        conn.detach_volume(volume.id, instance.id, "/dev/sdh")
-    cm2.exception.code.should.equal('InvalidAttachment.NotFound')
-    cm2.exception.status.should.equal(400)
-    cm2.exception.request_id.should_not.be.none
-
-    with assert_raises(EC2ResponseError) as cm3:
-        conn.detach_volume(volume.id, 'i-1234abcd', "/dev/sdh")
-    cm3.exception.code.should.equal('InvalidInstanceID.NotFound')
-    cm3.exception.status.should.equal(400)
-    cm3.exception.request_id.should_not.be.none
-
-
-@mock_ec2_deprecated
-def test_create_snapshot():
-    conn = boto.connect_ec2('the_key', 'the_secret')
-    volume = conn.create_volume(80, "us-east-1a")
-
-    with assert_raises(EC2ResponseError) as ex:
-        snapshot = volume.create_snapshot('a dryrun snapshot', dry_run=True)
-    ex.exception.error_code.should.equal('DryRunOperation')
-    ex.exception.status.should.equal(400)
-    ex.exception.message.should.equal(
-        'An error occurred (DryRunOperation) when calling the CreateSnapshot operation: Request would have succeeded, but DryRun flag is set')
-
-    snapshot = volume.create_snapshot('a test snapshot')
-    snapshot.update()
-    snapshot.status.should.equal('completed')
-
-    snapshots = [snap for snap in conn.get_all_snapshots() if snap.id == snapshot.id]
-    snapshots.should.have.length_of(1)
-    snapshots[0].description.should.equal('a test snapshot')
-    snapshots[0].start_time.should_not.be.none
-    snapshots[0].encrypted.should.be(False)
-
-    # Create snapshot without description
-    num_snapshots = len(conn.get_all_snapshots())
-
-    snapshot = volume.create_snapshot()
-    conn.get_all_snapshots().should.have.length_of(num_snapshots + 1)
-
-    snapshot.delete()
-    conn.get_all_snapshots().should.have.length_of(num_snapshots)
-
-    # Deleting something that was already deleted should throw an error
-    with assert_raises(EC2ResponseError) as cm:
-        snapshot.delete()
-    cm.exception.code.should.equal('InvalidSnapshot.NotFound')
-    cm.exception.status.should.equal(400)
-    cm.exception.request_id.should_not.be.none
-
-
-@mock_ec2_deprecated
-def test_create_encrypted_snapshot():
-    conn = boto.connect_ec2('the_key', 'the_secret')
-    volume = conn.create_volume(80, "us-east-1a", encrypted=True)
-    snapshot = volume.create_snapshot('a test snapshot')
-    snapshot.update()
-    snapshot.status.should.equal('completed')
-
-    snapshots = [snap for snap in conn.get_all_snapshots() if snap.id == snapshot.id]
-    snapshots.should.have.length_of(1)
-    snapshots[0].description.should.equal('a test snapshot')
-    snapshots[0].start_time.should_not.be.none
-    snapshots[0].encrypted.should.be(True)
-
-
-@mock_ec2_deprecated
-def test_filter_snapshot_by_id():
-    conn = boto.connect_ec2('the_key', 'the_secret')
-    volume1 = conn.create_volume(36, "us-east-1a")
-    snap1 = volume1.create_snapshot('a test snapshot 1')
-    volume2 = conn.create_volume(42, 'us-east-1a')
-    snap2 = volume2.create_snapshot('a test snapshot 2')
-    volume3 = conn.create_volume(84, 'us-east-1a')
-    snap3 = volume3.create_snapshot('a test snapshot 3')
-    snapshots1 = conn.get_all_snapshots(snapshot_ids=snap2.id)
-    snapshots1.should.have.length_of(1)
-    snapshots1[0].volume_id.should.equal(volume2.id)
-    snapshots1[0].region.name.should.equal(conn.region.name)
-    snapshots2 = conn.get_all_snapshots(snapshot_ids=[snap2.id, snap3.id])
-    snapshots2.should.have.length_of(2)
-    for s in snapshots2:
-        s.start_time.should_not.be.none
-        s.volume_id.should.be.within([volume2.id, volume3.id])
-        s.region.name.should.equal(conn.region.name)
-
-    with assert_raises(EC2ResponseError) as cm:
-        conn.get_all_snapshots(snapshot_ids=['snap-does_not_exist'])
-    cm.exception.code.should.equal('InvalidSnapshot.NotFound')
-    cm.exception.status.should.equal(400)
-    cm.exception.request_id.should_not.be.none
-
-
-@mock_ec2_deprecated
-def test_snapshot_filters():
-    conn = boto.connect_ec2('the_key', 'the_secret')
-    volume1 = conn.create_volume(20, "us-east-1a", encrypted=False)
-    volume2 = conn.create_volume(25, "us-east-1a", encrypted=True)
-
-    snapshot1 = volume1.create_snapshot(description='testsnapshot1')
-    snapshot2 = volume1.create_snapshot(description='testsnapshot2')
-    snapshot3 = volume2.create_snapshot(description='testsnapshot3')
-
-    conn.create_tags([snapshot1.id], {'testkey1': 'testvalue1'})
-    conn.create_tags([snapshot2.id], {'testkey2': 'testvalue2'})
-
-    snapshots_by_description = conn.get_all_snapshots(
-        filters={'description': 'testsnapshot1'})
-    set([snap.id for snap in snapshots_by_description]
-        ).should.equal({snapshot1.id})
-
-    snapshots_by_id = conn.get_all_snapshots(
-        filters={'snapshot-id': snapshot1.id})
-    set([snap.id for snap in snapshots_by_id]
-        ).should.equal({snapshot1.id})
-
-    snapshots_by_start_time = conn.get_all_snapshots(
-        filters={'start-time': snapshot1.start_time})
-    set([snap.start_time for snap in snapshots_by_start_time]
-        ).should.equal({snapshot1.start_time})
-
-    snapshots_by_volume_id = conn.get_all_snapshots(
-        filters={'volume-id': volume1.id})
-    set([snap.id for snap in snapshots_by_volume_id]
-        ).should.equal({snapshot1.id, snapshot2.id})
-
-    snapshots_by_status = conn.get_all_snapshots(
-        filters={'status': 'completed'})
-    ({snapshot1.id, snapshot2.id, snapshot3.id} -
-     {snap.id for snap in snapshots_by_status}).should.have.length_of(0)
-
-    snapshots_by_volume_size = conn.get_all_snapshots(
-        filters={'volume-size': volume1.size})
-    set([snap.id for snap in snapshots_by_volume_size]
-        ).should.equal({snapshot1.id, snapshot2.id})
-
-    snapshots_by_tag_key = conn.get_all_snapshots(
-        filters={'tag-key': 'testkey1'})
-    set([snap.id for snap in snapshots_by_tag_key]
-        ).should.equal({snapshot1.id})
-
-    snapshots_by_tag_value = conn.get_all_snapshots(
-        filters={'tag-value': 'testvalue1'})
-    set([snap.id for snap in snapshots_by_tag_value]
-        ).should.equal({snapshot1.id})
-
-    snapshots_by_tag = conn.get_all_snapshots(
-        filters={'tag:testkey1': 'testvalue1'})
-    set([snap.id for snap in snapshots_by_tag]
-        ).should.equal({snapshot1.id})
-
-    snapshots_by_encrypted = conn.get_all_snapshots(
-        filters={'encrypted': 'true'})
-    set([snap.id for snap in snapshots_by_encrypted]
-        ).should.equal({snapshot3.id})
-
-
-@mock_ec2_deprecated
-def test_snapshot_attribute():
-    import copy
-
-    conn = boto.connect_ec2('the_key', 'the_secret')
-    volume = conn.create_volume(80, "us-east-1a")
-    snapshot = volume.create_snapshot()
-
-    # Baseline
-    attributes = conn.get_snapshot_attribute(
-        snapshot.id, attribute='createVolumePermission')
-    attributes.name.should.equal('create_volume_permission')
-    attributes.attrs.should.have.length_of(0)
-
-    ADD_GROUP_ARGS = {'snapshot_id': snapshot.id,
-                      'attribute': 'createVolumePermission',
-                      'operation': 'add',
-                      'groups': 'all'}
-
-    REMOVE_GROUP_ARGS = {'snapshot_id': snapshot.id,
-                         'attribute': 'createVolumePermission',
-                         'operation': 'remove',
-                         'groups': 'all'}
-
-    # Add 'all' group and confirm
-
-    with assert_raises(EC2ResponseError) as ex:
-        conn.modify_snapshot_attribute(
-            **dict(ADD_GROUP_ARGS, **{'dry_run': True}))
-    ex.exception.error_code.should.equal('DryRunOperation')
-    ex.exception.status.should.equal(400)
-    ex.exception.message.should.equal(
-        'An error occurred (DryRunOperation) when calling the ModifySnapshotAttribute operation: Request would have succeeded, but DryRun flag is set')
-
-    conn.modify_snapshot_attribute(**ADD_GROUP_ARGS)
-
-    attributes = conn.get_snapshot_attribute(
-        snapshot.id, attribute='createVolumePermission')
-    attributes.attrs['groups'].should.have.length_of(1)
-    attributes.attrs['groups'].should.equal(['all'])
-
-    # Add is idempotent
-    conn.modify_snapshot_attribute.when.called_with(
-        **ADD_GROUP_ARGS).should_not.throw(EC2ResponseError)
-
-    # Remove 'all' group and confirm
-    with assert_raises(EC2ResponseError) as ex:
-        conn.modify_snapshot_attribute(
-            **dict(REMOVE_GROUP_ARGS, **{'dry_run': True}))
-    ex.exception.error_code.should.equal('DryRunOperation')
-    ex.exception.status.should.equal(400)
-    ex.exception.message.should.equal(
-        'An error occurred (DryRunOperation) when calling the ModifySnapshotAttribute operation: Request would have succeeded, but DryRun flag is set')
-
-    conn.modify_snapshot_attribute(**REMOVE_GROUP_ARGS)
-
-    attributes = conn.get_snapshot_attribute(
-        snapshot.id, attribute='createVolumePermission')
-    attributes.attrs.should.have.length_of(0)
-
-    # Remove is idempotent
-    conn.modify_snapshot_attribute.when.called_with(
-        **REMOVE_GROUP_ARGS).should_not.throw(EC2ResponseError)
-
-    # Error: Add with group != 'all'
-    with assert_raises(EC2ResponseError) as cm:
-        conn.modify_snapshot_attribute(snapshot.id,
-                                       attribute='createVolumePermission',
-                                       operation='add',
-                                       groups='everyone')
-    cm.exception.code.should.equal('InvalidAMIAttributeItemValue')
-    cm.exception.status.should.equal(400)
-    cm.exception.request_id.should_not.be.none
-
-    # Error: Add with invalid snapshot ID
-    with assert_raises(EC2ResponseError) as cm:
-        conn.modify_snapshot_attribute("snapshot-abcd1234",
-                                       attribute='createVolumePermission',
-                                       operation='add',
-                                       groups='all')
-    cm.exception.code.should.equal('InvalidSnapshot.NotFound')
-    cm.exception.status.should.equal(400)
-    cm.exception.request_id.should_not.be.none
-
-    # Error: Remove with invalid snapshot ID
-    with assert_raises(EC2ResponseError) as cm:
-        conn.modify_snapshot_attribute("snapshot-abcd1234",
-                                       attribute='createVolumePermission',
-                                       operation='remove',
-                                       groups='all')
-    cm.exception.code.should.equal('InvalidSnapshot.NotFound')
-    cm.exception.status.should.equal(400)
-    cm.exception.request_id.should_not.be.none
-
-    # Error: Add or remove with user ID instead of group
-    conn.modify_snapshot_attribute.when.called_with(snapshot.id,
-                                                    attribute='createVolumePermission',
-                                                    operation='add',
-                                                    user_ids=['user']).should.throw(NotImplementedError)
-    conn.modify_snapshot_attribute.when.called_with(snapshot.id,
-                                                    attribute='createVolumePermission',
-                                                    operation='remove',
-                                                    user_ids=['user']).should.throw(NotImplementedError)
-
-
-@mock_ec2_deprecated
-def test_create_volume_from_snapshot():
-    conn = boto.connect_ec2('the_key', 'the_secret')
-    volume = conn.create_volume(80, "us-east-1a")
-    snapshot = volume.create_snapshot('a test snapshot')
-
-    with assert_raises(EC2ResponseError) as ex:
-        snapshot = volume.create_snapshot('a test snapshot', dry_run=True)
-    ex.exception.error_code.should.equal('DryRunOperation')
-    ex.exception.status.should.equal(400)
-    ex.exception.message.should.equal(
-        'An error occurred (DryRunOperation) when calling the CreateSnapshot operation: Request would have succeeded, but DryRun flag is set')
-
-    snapshot = volume.create_snapshot('a test snapshot')
-    snapshot.update()
-    snapshot.status.should.equal('completed')
-
-    new_volume = snapshot.create_volume('us-east-1a')
-    new_volume.size.should.equal(80)
-    new_volume.snapshot_id.should.equal(snapshot.id)
-
-
-@mock_ec2_deprecated
-def test_create_volume_from_encrypted_snapshot():
-    conn = boto.connect_ec2('the_key', 'the_secret')
-    volume = conn.create_volume(80, "us-east-1a", encrypted=True)
-
-    snapshot = volume.create_snapshot('a test snapshot')
-    snapshot.update()
-    snapshot.status.should.equal('completed')
-
-    new_volume = snapshot.create_volume('us-east-1a')
-    new_volume.size.should.equal(80)
-    new_volume.snapshot_id.should.equal(snapshot.id)
-    new_volume.encrypted.should.be(True)
-
-
-@mock_ec2_deprecated
-def test_modify_attribute_blockDeviceMapping():
-    """
-    Reproduces the missing feature explained at [0], where we want to mock a
-    call to modify an instance attribute of type: blockDeviceMapping.
-
-    [0] https://github.com/spulec/moto/issues/160
-    """
-    conn = boto.ec2.connect_to_region("us-east-1")
-
-    reservation = conn.run_instances('ami-1234abcd')
-
-    instance = reservation.instances[0]
-
-    with assert_raises(EC2ResponseError) as ex:
-        instance.modify_attribute('blockDeviceMapping', {
-                                  '/dev/sda1': True}, dry_run=True)
-    ex.exception.error_code.should.equal('DryRunOperation')
-    ex.exception.status.should.equal(400)
-    ex.exception.message.should.equal(
-        'An error occurred (DryRunOperation) when calling the ModifyInstanceAttribute operation: Request would have succeeded, but DryRun flag is set')
-
-    instance.modify_attribute('blockDeviceMapping', {'/dev/sda1': True})
-
-    instance = ec2_backends[conn.region.name].get_instance(instance.id)
-    instance.block_device_mapping.should.have.key('/dev/sda1')
-    instance.block_device_mapping[
-        '/dev/sda1'].delete_on_termination.should.be(True)
-
-
-@mock_ec2_deprecated
-def test_volume_tag_escaping():
-    conn = boto.connect_ec2('the_key', 'the_secret')
-    vol = conn.create_volume(10, 'us-east-1a')
-    snapshot = conn.create_snapshot(vol.id, 'Desc')
-
-    with assert_raises(EC2ResponseError) as ex:
-        snapshot.add_tags({'key': '</closed>'}, dry_run=True)
-    ex.exception.error_code.should.equal('DryRunOperation')
-    ex.exception.status.should.equal(400)
-    ex.exception.message.should.equal(
-        'An error occurred (DryRunOperation) when calling the CreateTags operation: Request would have succeeded, but DryRun flag is set')
-    snaps = [snap for snap in conn.get_all_snapshots() if snap.id == snapshot.id]
-    dict(snaps[0].tags).should_not.be.equal(
-        {'key': '</closed>'})
-
-    snapshot.add_tags({'key': '</closed>'})
-
-    snaps = [snap for snap in conn.get_all_snapshots() if snap.id == snapshot.id]
-    dict(snaps[0].tags).should.equal({'key': '</closed>'})
-
-
-@mock_ec2
-def test_volume_property_hidden_when_no_tags_exist():
-    ec2_client = boto3.client('ec2', region_name='us-east-1')
-
-    volume_response = ec2_client.create_volume(
-        Size=10,
-        AvailabilityZone='us-east-1a'
-    )
-
-    volume_response.get('Tags').should.equal(None)
-
-
-@freeze_time
-@mock_ec2
-def test_copy_snapshot():
-    ec2_client = boto3.client('ec2', region_name='eu-west-1')
-    dest_ec2_client = boto3.client('ec2', region_name='eu-west-2')
-
-    volume_response = ec2_client.create_volume(
-        AvailabilityZone='eu-west-1a', Size=10
-    )
-
-    create_snapshot_response = ec2_client.create_snapshot(
-        VolumeId=volume_response['VolumeId']
-    )
-
-    copy_snapshot_response = dest_ec2_client.copy_snapshot(
-        SourceSnapshotId=create_snapshot_response['SnapshotId'],
-        SourceRegion="eu-west-1"
-    )
-
-    ec2 = boto3.resource('ec2', region_name='eu-west-1')
-    dest_ec2 = boto3.resource('ec2', region_name='eu-west-2')
-
-    source = ec2.Snapshot(create_snapshot_response['SnapshotId'])
-    dest = dest_ec2.Snapshot(copy_snapshot_response['SnapshotId'])
-
-    attribs = ['data_encryption_key_id', 'encrypted',
-                'kms_key_id', 'owner_alias', 'owner_id',
-                'progress', 'state', 'state_message',
-                'tags', 'volume_id', 'volume_size']
-
-    for attrib in attribs:
-        getattr(source, attrib).should.equal(getattr(dest, attrib))
-
-    # Copy from non-existent source ID.
-    with assert_raises(ClientError) as cm:
-        create_snapshot_error = ec2_client.create_snapshot(
-            VolumeId='vol-abcd1234'
-        )
-    cm.exception.response['Error']['Code'].should.equal('InvalidVolume.NotFound')
-    cm.exception.response['Error']['Message'].should.equal("The volume 'vol-abcd1234' does not exist.")
-    cm.exception.response['ResponseMetadata']['RequestId'].should_not.be.none
-    cm.exception.response['ResponseMetadata']['HTTPStatusCode'].should.equal(400)
-
-    # Copy from non-existent source region.
-    with assert_raises(ClientError) as cm:
-        copy_snapshot_response = dest_ec2_client.copy_snapshot(
-            SourceSnapshotId=create_snapshot_response['SnapshotId'],
-            SourceRegion="eu-west-2"
-        )
-    cm.exception.response['Error']['Code'].should.equal('InvalidSnapshot.NotFound')
-    cm.exception.response['Error']['Message'].should.be.none
-    cm.exception.response['ResponseMetadata']['RequestId'].should_not.be.none
-    cm.exception.response['ResponseMetadata']['HTTPStatusCode'].should.equal(400)
-
-@mock_ec2
-def test_search_for_many_snapshots():
-    ec2_client = boto3.client('ec2', region_name='eu-west-1')
-
-    volume_response = ec2_client.create_volume(
-        AvailabilityZone='eu-west-1a', Size=10
-    )
-
-    snapshot_ids = []
-    for i in range(1, 20):
-        create_snapshot_response = ec2_client.create_snapshot(
-            VolumeId=volume_response['VolumeId']
-        )
-        snapshot_ids.append(create_snapshot_response['SnapshotId'])
-
-    snapshots_response = ec2_client.describe_snapshots(
-        SnapshotIds=snapshot_ids
-    )
-
-    assert len(snapshots_response['Snapshots']) == len(snapshot_ids)
->>>>>>> 4a286c4b
+    assert len(snapshots_response['Snapshots']) == len(snapshot_ids)