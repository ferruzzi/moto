#!/usr/bin/env python
from __future__ import unicode_literals
import codecs
import os
import re
import setuptools
from setuptools import setup, find_packages
import sys


# Borrowed from pip at https://github.com/pypa/pip/blob/62c27dee45625e1b63d1e023b0656310f276e050/setup.py#L11-L15
here = os.path.abspath(os.path.dirname(__file__))

def read(*parts):
    # intentionally *not* adding an encoding option to open, See:
    #   https://github.com/pypa/virtualenv/issues/201#issuecomment-3145690
    with codecs.open(os.path.join(here, *parts), 'r') as fp:
        return fp.read()


install_requires = [
    "Jinja2>=2.7.3",
    "boto>=2.36.0",
    "boto3>=1.6.16",
    "botocore>=1.12.13",
    "cryptography>=2.3.0",
    "requests>=2.5",
    "xmltodict",
    "six>1.9",
    "werkzeug",
    "pyaml",
    "pytz",
    "python-dateutil<3.0.0,>=2.1",
    "python-jose<3.0.0",
    "mock",
    "docker>=2.5.1",
<<<<<<< HEAD
    "jsondiff==1.1.2",
    "aws-xray-sdk<0.96,>=0.93",
=======
    "jsondiff==1.1.1",
    "aws-xray-sdk!=0.96,>=0.93",
>>>>>>> 1244ce53
    "responses>=0.9.0",
]

extras_require = {
    'server': ['flask'],
}

# https://hynek.me/articles/conditional-python-dependencies/
if int(setuptools.__version__.split(".", 1)[0]) < 18:
    if sys.version_info[0:2] < (3, 3):
        install_requires.append("backports.tempfile")
else:
    extras_require[":python_version<'3.3'"] = ["backports.tempfile"]


setup(
    name='moto',
    version='1.3.7',
    description='A library that allows your python tests to easily'
                ' mock out the boto library',
    long_description=read('README.md'),
    long_description_content_type='text/markdown',
    author='Steve Pulec',
    author_email='spulec@gmail.com',
    url='https://github.com/spulec/moto',
    entry_points={
        'console_scripts': [
            'moto_server = moto.server:main',
        ],
    },
    packages=find_packages(exclude=("tests", "tests.*")),
    install_requires=install_requires,
    extras_require=extras_require,
    include_package_data=True,
    license="Apache",
    test_suite="tests",
    classifiers=[
        "Programming Language :: Python :: 2",
        "Programming Language :: Python :: 2.7",
        "Programming Language :: Python :: 3",
        "Programming Language :: Python :: 3.3",
        "Programming Language :: Python :: 3.4",
        "Programming Language :: Python :: 3.5",
        "Programming Language :: Python :: 3.6",
        "License :: OSI Approved :: Apache Software License",
        "Topic :: Software Development :: Testing",
    ],
)<|MERGE_RESOLUTION|>--- conflicted
+++ resolved
@@ -34,13 +34,8 @@
     "python-jose<3.0.0",
     "mock",
     "docker>=2.5.1",
-<<<<<<< HEAD
     "jsondiff==1.1.2",
-    "aws-xray-sdk<0.96,>=0.93",
-=======
-    "jsondiff==1.1.1",
     "aws-xray-sdk!=0.96,>=0.93",
->>>>>>> 1244ce53
     "responses>=0.9.0",
 ]
 
